// Copyright 2016 Google Inc. All rights reserved.
//
// Licensed under the Apache License, Version 2.0 (the "License");
// you may not use this file except in compliance with the License.
// You may obtain a copy of the License at
//
//     http://www.apache.org/licenses/LICENSE-2.0
//
// Unless required by applicable law or agreed to in writing, software
// distributed under the License is distributed on an "AS IS" BASIS,
// WITHOUT WARRANTIES OR CONDITIONS OF ANY KIND, either express or implied.
// See the License for the specific language governing permissions and
// limitations under the License.

package cc

import (
	"fmt"
	"sort"
	"strings"
	"sync"

	"github.com/google/blueprint"

	"android/soong/android"
	"android/soong/cc/config"
)

var (
	// Any C flags added by sanitizer which libTooling tools may not
	// understand also need to be added to ClangLibToolingUnknownCflags in
	// cc/config/clang.go

	asanCflags = []string{
		"-fno-omit-frame-pointer",
		"-fno-experimental-new-pass-manager",
	}
	asanLdflags = []string{"-Wl,-u,__asan_preinit"}

	hwasanCflags = []string{"-fno-omit-frame-pointer", "-Wno-frame-larger-than=",
		"-fsanitize-hwaddress-abi=platform",
		"-fno-experimental-new-pass-manager",
		// The following improves debug location information
		// availability at the cost of its accuracy. It increases
		// the likelihood of a stack variable's frame offset
		// to be recorded in the debug info, which is important
		// for the quality of hwasan reports. The downside is a
		// higher number of "optimized out" stack variables.
		// b/112437883.
		"-mllvm", "-instcombine-lower-dbg-declare=0",
		// TODO(b/159343917): HWASan and GlobalISel don't play nicely, and
		// GlobalISel is the default at -O0 on aarch64.
		"-mllvm", "--aarch64-enable-global-isel-at-O=-1",
		"-mllvm", "-fast-isel=false",
	}

	cfiCflags = []string{"-flto", "-fsanitize-cfi-cross-dso",
		"-fsanitize-blacklist=external/compiler-rt/lib/cfi/cfi_blocklist.txt"}
	// -flto and -fvisibility are required by clang when -fsanitize=cfi is
	// used, but have no effect on assembly files
	cfiAsflags = []string{"-flto", "-fvisibility=default"}
	cfiLdflags = []string{"-flto", "-fsanitize-cfi-cross-dso", "-fsanitize=cfi",
		"-Wl,-plugin-opt,O1"}
	cfiExportsMapPath = "build/soong/cc/config/cfi_exports.map"

	intOverflowCflags = []string{"-fsanitize-blacklist=build/soong/cc/config/integer_overflow_blocklist.txt"}

	minimalRuntimeFlags = []string{"-fsanitize-minimal-runtime", "-fno-sanitize-trap=integer,undefined",
		"-fno-sanitize-recover=integer,undefined"}
	hwasanGlobalOptions = []string{"heap_history_size=1023", "stack_history_size=512",
		"export_memory_stats=0", "max_malloc_fill_size=0"}
)

type SanitizerType int

func boolPtr(v bool) *bool {
	if v {
		return &v
	} else {
		return nil
	}
}

const (
	Asan SanitizerType = iota + 1
	Hwasan
	tsan
	intOverflow
	cfi
	scs
	Fuzzer
	memtag_heap
)

// Name of the sanitizer variation for this sanitizer type
func (t SanitizerType) variationName() string {
	switch t {
	case Asan:
		return "asan"
	case Hwasan:
		return "hwasan"
	case tsan:
		return "tsan"
	case intOverflow:
		return "intOverflow"
	case cfi:
		return "cfi"
	case scs:
		return "scs"
	case memtag_heap:
		return "memtag_heap"
	case Fuzzer:
		return "fuzzer"
	default:
		panic(fmt.Errorf("unknown SanitizerType %d", t))
	}
}

// This is the sanitizer names in SANITIZE_[TARGET|HOST]
func (t SanitizerType) name() string {
	switch t {
	case Asan:
		return "address"
	case Hwasan:
		return "hwaddress"
	case memtag_heap:
		return "memtag_heap"
	case tsan:
		return "thread"
	case intOverflow:
		return "integer_overflow"
	case cfi:
		return "cfi"
	case scs:
		return "shadow-call-stack"
	case Fuzzer:
		return "fuzzer"
	default:
		panic(fmt.Errorf("unknown SanitizerType %d", t))
	}
}

func (*Module) SanitizerSupported(t SanitizerType) bool {
	switch t {
	case Asan:
		return true
	case Hwasan:
		return true
	case tsan:
		return true
	case intOverflow:
		return true
	case cfi:
		return true
	case scs:
		return true
	case Fuzzer:
		return true
	default:
		return false
	}
}

// incompatibleWithCfi returns true if a sanitizer is incompatible with CFI.
func (t SanitizerType) incompatibleWithCfi() bool {
	return t == Asan || t == Fuzzer || t == Hwasan
}

type SanitizeUserProps struct {
	Never *bool `android:"arch_variant"`

	// main sanitizers
	Address   *bool `android:"arch_variant"`
	Thread    *bool `android:"arch_variant"`
	Hwaddress *bool `android:"arch_variant"`

	// local sanitizers
	Undefined        *bool    `android:"arch_variant"`
	All_undefined    *bool    `android:"arch_variant"`
	Misc_undefined   []string `android:"arch_variant"`
	Fuzzer           *bool    `android:"arch_variant"`
	Safestack        *bool    `android:"arch_variant"`
	Cfi              *bool    `android:"arch_variant"`
	Integer_overflow *bool    `android:"arch_variant"`
	Scudo            *bool    `android:"arch_variant"`
	Scs              *bool    `android:"arch_variant"`
	Memtag_heap      *bool    `android:"arch_variant"`

	// A modifier for ASAN and HWASAN for write only instrumentation
	Writeonly *bool `android:"arch_variant"`

	// Sanitizers to run in the diagnostic mode (as opposed to the release mode).
	// Replaces abort() on error with a human-readable error message.
	// Address and Thread sanitizers always run in diagnostic mode.
	Diag struct {
		Undefined        *bool    `android:"arch_variant"`
		Cfi              *bool    `android:"arch_variant"`
		Integer_overflow *bool    `android:"arch_variant"`
		Memtag_heap      *bool    `android:"arch_variant"`
		Misc_undefined   []string `android:"arch_variant"`
		No_recover       []string `android:"arch_variant"`
	} `android:"arch_variant"`

	// Sanitizers to run with flag configuration specified
	Config struct {
		// Enables CFI support flags for assembly-heavy libraries
		Cfi_assembly_support *bool `android:"arch_variant"`
	} `android:"arch_variant"`

	// value to pass to -fsanitize-recover=
	Recover []string

	// value to pass to -fsanitize-blacklist
	Blocklist *string
}

type SanitizeProperties struct {
	// Enable AddressSanitizer, ThreadSanitizer, UndefinedBehaviorSanitizer, and
	// others. Please see SanitizerUserProps in build/soong/cc/sanitize.go for
	// details.
	Sanitize          SanitizeUserProps `android:"arch_variant"`
	SanitizerEnabled  bool              `blueprint:"mutated"`
	SanitizeDep       bool              `blueprint:"mutated"`
	MinimalRuntimeDep bool              `blueprint:"mutated"`
	BuiltinsDep       bool              `blueprint:"mutated"`
	UbsanRuntimeDep   bool              `blueprint:"mutated"`
	InSanitizerDir    bool              `blueprint:"mutated"`
	Sanitizers        []string          `blueprint:"mutated"`
	DiagSanitizers    []string          `blueprint:"mutated"`
}

type sanitize struct {
	Properties SanitizeProperties
}

// Mark this tag with a check to see if apex dependency check should be skipped
func (t libraryDependencyTag) SkipApexAllowedDependenciesCheck() bool {
	return t.skipApexAllowedDependenciesCheck
}

var _ android.SkipApexAllowedDependenciesCheck = (*libraryDependencyTag)(nil)

func init() {
	android.RegisterMakeVarsProvider(pctx, cfiMakeVarsProvider)
	android.RegisterMakeVarsProvider(pctx, hwasanMakeVarsProvider)
}

func (sanitize *sanitize) props() []interface{} {
	return []interface{}{&sanitize.Properties}
}

func (sanitize *sanitize) begin(ctx BaseModuleContext) {
	s := &sanitize.Properties.Sanitize

	// Don't apply sanitizers to NDK code.
	if ctx.useSdk() {
		s.Never = BoolPtr(true)
	}

	// Sanitizers do not work on Fuchsia yet.
	if ctx.Fuchsia() {
		s.Never = BoolPtr(true)
	}

	// Never always wins.
	if Bool(s.Never) {
		return
	}

	// cc_test targets default to SYNC MemTag unless explicitly set to ASYNC (via diag: {memtag_heap}).
	if ctx.testBinary() && s.Memtag_heap == nil {
		s.Memtag_heap = boolPtr(true)
		s.Diag.Memtag_heap = boolPtr(true)
	}

	var globalSanitizers []string
	var globalSanitizersDiag []string

	if ctx.Host() {
		if !ctx.Windows() {
			globalSanitizers = ctx.Config().SanitizeHost()
		}
	} else {
		arches := ctx.Config().SanitizeDeviceArch()
		if len(arches) == 0 || inList(ctx.Arch().ArchType.Name, arches) {
			globalSanitizers = ctx.Config().SanitizeDevice()
			globalSanitizersDiag = ctx.Config().SanitizeDeviceDiag()
		}
	}

	if len(globalSanitizers) > 0 {
		var found bool
		if found, globalSanitizers = removeFromList("undefined", globalSanitizers); found && s.All_undefined == nil {
			s.All_undefined = boolPtr(true)
		}

		if found, globalSanitizers = removeFromList("default-ub", globalSanitizers); found && s.Undefined == nil {
			s.Undefined = boolPtr(true)
		}

		if found, globalSanitizers = removeFromList("address", globalSanitizers); found && s.Address == nil {
			s.Address = boolPtr(true)
		}

		if found, globalSanitizers = removeFromList("thread", globalSanitizers); found && s.Thread == nil {
			s.Thread = boolPtr(true)
		}

		if found, globalSanitizers = removeFromList("fuzzer", globalSanitizers); found && s.Fuzzer == nil {
			s.Fuzzer = boolPtr(true)
		}

		if found, globalSanitizers = removeFromList("safe-stack", globalSanitizers); found && s.Safestack == nil {
			s.Safestack = boolPtr(true)
		}

		if found, globalSanitizers = removeFromList("cfi", globalSanitizers); found && s.Cfi == nil {
			if !ctx.Config().CFIDisabledForPath(ctx.ModuleDir()) {
				s.Cfi = boolPtr(true)
			}
		}

		// Global integer_overflow builds do not support static libraries.
		if found, globalSanitizers = removeFromList("integer_overflow", globalSanitizers); found && s.Integer_overflow == nil {
			if !ctx.Config().IntegerOverflowDisabledForPath(ctx.ModuleDir()) && !ctx.static() {
				s.Integer_overflow = boolPtr(true)
			}
		}

		if found, globalSanitizers = removeFromList("scudo", globalSanitizers); found && s.Scudo == nil {
			s.Scudo = boolPtr(true)
		}

		if found, globalSanitizers = removeFromList("hwaddress", globalSanitizers); found && s.Hwaddress == nil {
			s.Hwaddress = boolPtr(true)
		}

		if found, globalSanitizers = removeFromList("writeonly", globalSanitizers); found && s.Writeonly == nil {
			// Hwaddress and Address are set before, so we can check them here
			// If they aren't explicitly set in the blueprint/SANITIZE_(HOST|TARGET), they would be nil instead of false
			if s.Address == nil && s.Hwaddress == nil {
				ctx.ModuleErrorf("writeonly modifier cannot be used without 'address' or 'hwaddress'")
			}
			s.Writeonly = boolPtr(true)
		}
		if found, globalSanitizers = removeFromList("memtag_heap", globalSanitizers); found && s.Memtag_heap == nil {
			if !ctx.Config().MemtagHeapDisabledForPath(ctx.ModuleDir()) {
				s.Memtag_heap = boolPtr(true)
			}
		}

		if len(globalSanitizers) > 0 {
			ctx.ModuleErrorf("unknown global sanitizer option %s", globalSanitizers[0])
		}

		// Global integer_overflow builds do not support static library diagnostics.
		if found, globalSanitizersDiag = removeFromList("integer_overflow", globalSanitizersDiag); found &&
			s.Diag.Integer_overflow == nil && Bool(s.Integer_overflow) && !ctx.static() {
			s.Diag.Integer_overflow = boolPtr(true)
		}

		if found, globalSanitizersDiag = removeFromList("cfi", globalSanitizersDiag); found &&
			s.Diag.Cfi == nil && Bool(s.Cfi) {
			s.Diag.Cfi = boolPtr(true)
		}

		if found, globalSanitizersDiag = removeFromList("memtag_heap", globalSanitizersDiag); found &&
			s.Diag.Memtag_heap == nil && Bool(s.Memtag_heap) {
			s.Diag.Memtag_heap = boolPtr(true)
		}

		if len(globalSanitizersDiag) > 0 {
			ctx.ModuleErrorf("unknown global sanitizer diagnostics option %s", globalSanitizersDiag[0])
		}
	}

	// Enable Memtag for all components in the include paths (for Aarch64 only)
	if ctx.Arch().ArchType == android.Arm64 {
		if ctx.Config().MemtagHeapSyncEnabledForPath(ctx.ModuleDir()) {
			if s.Memtag_heap == nil {
				s.Memtag_heap = boolPtr(true)
			}
			if s.Diag.Memtag_heap == nil {
				s.Diag.Memtag_heap = boolPtr(true)
			}
		} else if ctx.Config().MemtagHeapAsyncEnabledForPath(ctx.ModuleDir()) {
			if s.Memtag_heap == nil {
				s.Memtag_heap = boolPtr(true)
			}
		}
	}

	// Enable CFI for all components in the include paths (for Aarch64 only)
	if s.Cfi == nil && ctx.Config().CFIEnabledForPath(ctx.ModuleDir()) && ctx.Arch().ArchType == android.Arm64 {
		s.Cfi = boolPtr(true)
		if inList("cfi", ctx.Config().SanitizeDeviceDiag()) {
			s.Diag.Cfi = boolPtr(true)
		}
	}

	// Is CFI actually enabled?
	if !ctx.Config().EnableCFI() {
		s.Cfi = boolPtr(false)
		s.Diag.Cfi = boolPtr(false)
	}

	// HWASan requires AArch64 hardware feature (top-byte-ignore).
	if ctx.Arch().ArchType != android.Arm64 {
		s.Hwaddress = nil
	}

	// SCS is only implemented on AArch64.
	if ctx.Arch().ArchType != android.Arm64 {
		s.Scs = nil
	}

	// memtag_heap is only implemented on AArch64.
	if ctx.Arch().ArchType != android.Arm64 {
		s.Memtag_heap = nil
	}

	// Also disable CFI if ASAN is enabled.
	if Bool(s.Address) || Bool(s.Hwaddress) {
		s.Cfi = boolPtr(false)
		s.Diag.Cfi = boolPtr(false)
	}

	// Disable sanitizers that depend on the UBSan runtime for windows/darwin builds.
	if !ctx.Os().Linux() {
		s.Cfi = boolPtr(false)
		s.Diag.Cfi = boolPtr(false)
		s.Misc_undefined = nil
		s.Undefined = nil
		s.All_undefined = nil
		s.Integer_overflow = nil
	}

	// Also disable CFI for VNDK variants of components
	if ctx.isVndk() && ctx.useVndk() {
		if ctx.static() {
			// Cfi variant for static vndk should be captured as vendor snapshot,
			// so don't strictly disable Cfi.
			s.Cfi = nil
			s.Diag.Cfi = nil
		} else {
			s.Cfi = boolPtr(false)
			s.Diag.Cfi = boolPtr(false)
		}
	}

	// HWASan ramdisk (which is built from recovery) goes over some bootloader limit.
	// Keep libc instrumented so that ramdisk / vendor_ramdisk / recovery can run hwasan-instrumented code if necessary.
	if (ctx.inRamdisk() || ctx.inVendorRamdisk() || ctx.inRecovery()) && !strings.HasPrefix(ctx.ModuleDir(), "bionic/libc") {
		s.Hwaddress = nil
	}

	if ctx.staticBinary() {
		s.Address = nil
		s.Fuzzer = nil
		s.Thread = nil
	}

	if Bool(s.All_undefined) {
		s.Undefined = nil
	}

	if !ctx.toolchain().Is64Bit() {
		// TSAN and SafeStack are not supported on 32-bit architectures
		s.Thread = nil
		s.Safestack = nil
		// TODO(ccross): error for compile_multilib = "32"?
	}

	if ctx.Os() != android.Windows && (Bool(s.All_undefined) || Bool(s.Undefined) || Bool(s.Address) || Bool(s.Thread) ||
		Bool(s.Fuzzer) || Bool(s.Safestack) || Bool(s.Cfi) || Bool(s.Integer_overflow) || len(s.Misc_undefined) > 0 ||
		Bool(s.Scudo) || Bool(s.Hwaddress) || Bool(s.Scs) || Bool(s.Memtag_heap)) {
		sanitize.Properties.SanitizerEnabled = true
	}

	// Disable Scudo if ASan or TSan is enabled, or if it's disabled globally.
	if Bool(s.Address) || Bool(s.Thread) || Bool(s.Hwaddress) || ctx.Config().DisableScudo() {
		s.Scudo = nil
	}

	if Bool(s.Hwaddress) {
		s.Address = nil
		s.Thread = nil
		// Disable ubsan diagnosic as a workaround for a compiler bug.
		// TODO(b/191808836): re-enable.
		s.Diag.Undefined = nil
		s.Diag.Integer_overflow = nil
		s.Diag.Misc_undefined = nil
	}

	// TODO(b/131771163): CFI transiently depends on LTO, and thus Fuzzer is
	// mutually incompatible.
	if Bool(s.Fuzzer) {
		s.Cfi = boolPtr(false)
	}
}

func (sanitize *sanitize) deps(ctx BaseModuleContext, deps Deps) Deps {
	if !sanitize.Properties.SanitizerEnabled { // || c.static() {
		return deps
	}

	return deps
}

func toDisableImplicitIntegerChange(flags []string) bool {
	// Returns true if any flag is fsanitize*integer, and there is
	// no explicit flag about sanitize=implicit-integer-sign-change.
	for _, f := range flags {
		if strings.Contains(f, "sanitize=implicit-integer-sign-change") {
			return false
		}
	}
	for _, f := range flags {
		if strings.HasPrefix(f, "-fsanitize") && strings.Contains(f, "integer") {
			return true
		}
	}
	return false
}

func toDisableUnsignedShiftBaseChange(flags []string) bool {
	// Returns true if any flag is fsanitize*integer, and there is
	// no explicit flag about sanitize=unsigned-shift-base.
	for _, f := range flags {
		if strings.Contains(f, "sanitize=unsigned-shift-base") {
			return false
		}
	}
	for _, f := range flags {
		if strings.HasPrefix(f, "-fsanitize") && strings.Contains(f, "integer") {
			return true
		}
	}
	return false
}

func (sanitize *sanitize) flags(ctx ModuleContext, flags Flags) Flags {
	minimalRuntimeLib := config.UndefinedBehaviorSanitizerMinimalRuntimeLibrary(ctx.toolchain()) + ".a"

	if sanitize.Properties.MinimalRuntimeDep {
		flags.Local.LdFlags = append(flags.Local.LdFlags,
			"-Wl,--exclude-libs,"+minimalRuntimeLib)
	}

	if !sanitize.Properties.SanitizerEnabled && !sanitize.Properties.UbsanRuntimeDep {
		return flags
	}

	if Bool(sanitize.Properties.Sanitize.Address) {
		if ctx.Arch().ArchType == android.Arm {
			// Frame pointer based unwinder in ASan requires ARM frame setup.
			// TODO: put in flags?
			flags.RequiredInstructionSet = "arm"
		}
		flags.Local.CFlags = append(flags.Local.CFlags, asanCflags...)
		flags.Local.LdFlags = append(flags.Local.LdFlags, asanLdflags...)

		if Bool(sanitize.Properties.Sanitize.Writeonly) {
			flags.Local.CFlags = append(flags.Local.CFlags, "-mllvm", "-asan-instrument-reads=0")
		}

		if ctx.Host() {
			// -nodefaultlibs (provided with libc++) prevents the driver from linking
			// libraries needed with -fsanitize=address. http://b/18650275 (WAI)
			flags.Local.LdFlags = append(flags.Local.LdFlags, "-Wl,--no-as-needed")
		} else {
			flags.Local.CFlags = append(flags.Local.CFlags, "-mllvm", "-asan-globals=0")
			if ctx.bootstrap() {
				flags.DynamicLinker = "/system/bin/bootstrap/linker_asan"
			} else {
				flags.DynamicLinker = "/system/bin/linker_asan"
			}
			if flags.Toolchain.Is64Bit() {
				flags.DynamicLinker += "64"
			}
		}
	}

	if Bool(sanitize.Properties.Sanitize.Hwaddress) {
		flags.Local.CFlags = append(flags.Local.CFlags, hwasanCflags...)
		if Bool(sanitize.Properties.Sanitize.Writeonly) {
			flags.Local.CFlags = append(flags.Local.CFlags, "-mllvm", "-hwasan-instrument-reads=0")
		}
	}

	if Bool(sanitize.Properties.Sanitize.Fuzzer) {
		flags.Local.CFlags = append(flags.Local.CFlags, "-fsanitize=fuzzer-no-link")

		// TODO(b/131771163): LTO and Fuzzer support is mutually incompatible.
		_, flags.Local.LdFlags = removeFromList("-flto", flags.Local.LdFlags)
		_, flags.Local.CFlags = removeFromList("-flto", flags.Local.CFlags)
		flags.Local.LdFlags = append(flags.Local.LdFlags, "-fno-lto")
		flags.Local.CFlags = append(flags.Local.CFlags, "-fno-lto")

		// TODO(b/142430592): Upstream linker scripts for sanitizer runtime libraries
		// discard the sancov_lowest_stack symbol, because it's emulated TLS (and thus
		// doesn't match the linker script due to the "__emutls_v." prefix).
		flags.Local.LdFlags = append(flags.Local.LdFlags, "-fno-sanitize-coverage=stack-depth")
		flags.Local.CFlags = append(flags.Local.CFlags, "-fno-sanitize-coverage=stack-depth")

		// TODO(b/133876586): Experimental PM breaks sanitizer coverage.
		flags.Local.CFlags = append(flags.Local.CFlags, "-fno-experimental-new-pass-manager")

		// Disable fortify for fuzzing builds. Generally, we'll be building with
		// UBSan or ASan here and the fortify checks pollute the stack traces.
		flags.Local.CFlags = append(flags.Local.CFlags, "-U_FORTIFY_SOURCE")

		// Build fuzzer-sanitized libraries with an $ORIGIN DT_RUNPATH. Android's
		// linker uses DT_RUNPATH, not DT_RPATH. When we deploy cc_fuzz targets and
		// their libraries to /data/fuzz/<arch>/lib, any transient shared library gets
		// the DT_RUNPATH from the shared library above it, and not the executable,
		// meaning that the lookup falls back to the system. Adding the $ORIGIN to the
		// DT_RUNPATH here means that transient shared libraries can be found
		// colocated with their parents.
		flags.Local.LdFlags = append(flags.Local.LdFlags, `-Wl,-rpath,\$$ORIGIN`)
	}

	if Bool(sanitize.Properties.Sanitize.Cfi) {
		if ctx.Arch().ArchType == android.Arm {
			// __cfi_check needs to be built as Thumb (see the code in linker_cfi.cpp). LLVM is not set up
			// to do this on a function basis, so force Thumb on the entire module.
			flags.RequiredInstructionSet = "thumb"
		}

		flags.Local.CFlags = append(flags.Local.CFlags, cfiCflags...)
		flags.Local.AsFlags = append(flags.Local.AsFlags, cfiAsflags...)
		if Bool(sanitize.Properties.Sanitize.Config.Cfi_assembly_support) {
			flags.Local.CFlags = append(flags.Local.CFlags, "-fno-sanitize-cfi-canonical-jump-tables")
		}
		// Only append the default visibility flag if -fvisibility has not already been set
		// to hidden.
		if !inList("-fvisibility=hidden", flags.Local.CFlags) {
			flags.Local.CFlags = append(flags.Local.CFlags, "-fvisibility=default")
		}
		flags.Local.LdFlags = append(flags.Local.LdFlags, cfiLdflags...)

		if ctx.staticBinary() {
			_, flags.Local.CFlags = removeFromList("-fsanitize-cfi-cross-dso", flags.Local.CFlags)
			_, flags.Local.LdFlags = removeFromList("-fsanitize-cfi-cross-dso", flags.Local.LdFlags)
		}
	}

	if Bool(sanitize.Properties.Sanitize.Integer_overflow) {
		flags.Local.CFlags = append(flags.Local.CFlags, intOverflowCflags...)
	}

	if len(sanitize.Properties.Sanitizers) > 0 {
		sanitizeArg := "-fsanitize=" + strings.Join(sanitize.Properties.Sanitizers, ",")

		flags.Local.CFlags = append(flags.Local.CFlags, sanitizeArg)
		flags.Local.AsFlags = append(flags.Local.AsFlags, sanitizeArg)
		if ctx.Host() {
			// Host sanitizers only link symbols in the final executable, so
			// there will always be undefined symbols in intermediate libraries.
			_, flags.Global.LdFlags = removeFromList("-Wl,--no-undefined", flags.Global.LdFlags)
			flags.Local.LdFlags = append(flags.Local.LdFlags, sanitizeArg)

			// non-Bionic toolchain prebuilts are missing UBSan's vptr and function sanitizers
			if !ctx.toolchain().Bionic() {
				flags.Local.CFlags = append(flags.Local.CFlags, "-fno-sanitize=vptr,function")
			}
		}

		if enableMinimalRuntime(sanitize) {
			flags.Local.CFlags = append(flags.Local.CFlags, strings.Join(minimalRuntimeFlags, " "))
			flags.Local.LdFlags = append(flags.Local.LdFlags, "-Wl,--exclude-libs,"+minimalRuntimeLib)
		}

		if Bool(sanitize.Properties.Sanitize.Fuzzer) {
			// When fuzzing, we wish to crash with diagnostics on any bug.
			flags.Local.CFlags = append(flags.Local.CFlags, "-fno-sanitize-trap=all", "-fno-sanitize-recover=all")
		} else if ctx.Host() {
			flags.Local.CFlags = append(flags.Local.CFlags, "-fno-sanitize-recover=all")
		} else {
			flags.Local.CFlags = append(flags.Local.CFlags, "-fsanitize-trap=all", "-ftrap-function=abort")
		}
		// http://b/119329758, Android core does not boot up with this sanitizer yet.
		if toDisableImplicitIntegerChange(flags.Local.CFlags) {
			flags.Local.CFlags = append(flags.Local.CFlags, "-fno-sanitize=implicit-integer-sign-change")
		}
		// http://b/171275751, Android doesn't build with this sanitizer yet.
		if toDisableUnsignedShiftBaseChange(flags.Local.CFlags) {
			flags.Local.CFlags = append(flags.Local.CFlags, "-fno-sanitize=unsigned-shift-base")
		}
	}

	if len(sanitize.Properties.DiagSanitizers) > 0 {
		flags.Local.CFlags = append(flags.Local.CFlags, "-fno-sanitize-trap="+strings.Join(sanitize.Properties.DiagSanitizers, ","))
	}
	// FIXME: enable RTTI if diag + (cfi or vptr)

	if sanitize.Properties.Sanitize.Recover != nil {
		flags.Local.CFlags = append(flags.Local.CFlags, "-fsanitize-recover="+
			strings.Join(sanitize.Properties.Sanitize.Recover, ","))
	}

	if sanitize.Properties.Sanitize.Diag.No_recover != nil {
		flags.Local.CFlags = append(flags.Local.CFlags, "-fno-sanitize-recover="+
			strings.Join(sanitize.Properties.Sanitize.Diag.No_recover, ","))
	}

	blocklist := android.OptionalPathForModuleSrc(ctx, sanitize.Properties.Sanitize.Blocklist)
	if blocklist.Valid() {
		flags.Local.CFlags = append(flags.Local.CFlags, "-fsanitize-blacklist="+blocklist.String())
		flags.CFlagsDeps = append(flags.CFlagsDeps, blocklist.Path())
	}

	return flags
}

func (sanitize *sanitize) AndroidMkEntries(ctx AndroidMkContext, entries *android.AndroidMkEntries) {
	// Add a suffix for cfi/hwasan/scs-enabled static/header libraries to allow surfacing
	// both the sanitized and non-sanitized variants to make without a name conflict.
	if entries.Class == "STATIC_LIBRARIES" || entries.Class == "HEADER_LIBRARIES" {
		if Bool(sanitize.Properties.Sanitize.Cfi) {
			entries.SubName += ".cfi"
		}
		if Bool(sanitize.Properties.Sanitize.Hwaddress) {
			entries.SubName += ".hwasan"
		}
		if Bool(sanitize.Properties.Sanitize.Scs) {
			entries.SubName += ".scs"
		}
	}
}

func (sanitize *sanitize) inSanitizerDir() bool {
	return sanitize.Properties.InSanitizerDir
}

// getSanitizerBoolPtr returns the SanitizerTypes associated bool pointer from SanitizeProperties.
func (sanitize *sanitize) getSanitizerBoolPtr(t SanitizerType) *bool {
	switch t {
	case Asan:
		return sanitize.Properties.Sanitize.Address
	case Hwasan:
		return sanitize.Properties.Sanitize.Hwaddress
	case tsan:
		return sanitize.Properties.Sanitize.Thread
	case intOverflow:
		return sanitize.Properties.Sanitize.Integer_overflow
	case cfi:
		return sanitize.Properties.Sanitize.Cfi
	case scs:
		return sanitize.Properties.Sanitize.Scs
	case memtag_heap:
		return sanitize.Properties.Sanitize.Memtag_heap
	case Fuzzer:
		return sanitize.Properties.Sanitize.Fuzzer
	default:
		panic(fmt.Errorf("unknown SanitizerType %d", t))
	}
}

// isUnsanitizedVariant returns true if no sanitizers are enabled.
func (sanitize *sanitize) isUnsanitizedVariant() bool {
	return !sanitize.isSanitizerEnabled(Asan) &&
		!sanitize.isSanitizerEnabled(Hwasan) &&
		!sanitize.isSanitizerEnabled(tsan) &&
		!sanitize.isSanitizerEnabled(cfi) &&
		!sanitize.isSanitizerEnabled(scs) &&
		!sanitize.isSanitizerEnabled(memtag_heap) &&
		!sanitize.isSanitizerEnabled(Fuzzer)
}

// isVariantOnProductionDevice returns true if variant is for production devices (no non-production sanitizers enabled).
func (sanitize *sanitize) isVariantOnProductionDevice() bool {
	return !sanitize.isSanitizerEnabled(Asan) &&
		!sanitize.isSanitizerEnabled(Hwasan) &&
		!sanitize.isSanitizerEnabled(tsan) &&
		!sanitize.isSanitizerEnabled(Fuzzer)
}

func (sanitize *sanitize) SetSanitizer(t SanitizerType, b bool) {
	switch t {
	case Asan:
		sanitize.Properties.Sanitize.Address = boolPtr(b)
	case Hwasan:
		sanitize.Properties.Sanitize.Hwaddress = boolPtr(b)
	case tsan:
		sanitize.Properties.Sanitize.Thread = boolPtr(b)
	case intOverflow:
		sanitize.Properties.Sanitize.Integer_overflow = boolPtr(b)
	case cfi:
		sanitize.Properties.Sanitize.Cfi = boolPtr(b)
	case scs:
		sanitize.Properties.Sanitize.Scs = boolPtr(b)
	case memtag_heap:
		sanitize.Properties.Sanitize.Memtag_heap = boolPtr(b)
	case Fuzzer:
		sanitize.Properties.Sanitize.Fuzzer = boolPtr(b)
	default:
		panic(fmt.Errorf("unknown SanitizerType %d", t))
	}
	if b {
		sanitize.Properties.SanitizerEnabled = true
	}
}

// Check if the sanitizer is explicitly disabled (as opposed to nil by
// virtue of not being set).
func (sanitize *sanitize) isSanitizerExplicitlyDisabled(t SanitizerType) bool {
	if sanitize == nil {
		return false
	}

	sanitizerVal := sanitize.getSanitizerBoolPtr(t)
	return sanitizerVal != nil && *sanitizerVal == false
}

// There isn't an analog of the method above (ie:isSanitizerExplicitlyEnabled)
// because enabling a sanitizer either directly (via the blueprint) or
// indirectly (via a mutator) sets the bool ptr to true, and you can't
// distinguish between the cases. It isn't needed though - both cases can be
// treated identically.
func (sanitize *sanitize) isSanitizerEnabled(t SanitizerType) bool {
	if sanitize == nil {
		return false
	}

	sanitizerVal := sanitize.getSanitizerBoolPtr(t)
	return sanitizerVal != nil && *sanitizerVal == true
}

// IsSanitizableDependencyTag returns true if the dependency tag is sanitizable.
func IsSanitizableDependencyTag(tag blueprint.DependencyTag) bool {
	switch t := tag.(type) {
	case dependencyTag:
		return t == reuseObjTag || t == objDepTag
	case libraryDependencyTag:
		return true
	default:
		return false
	}
}

func (m *Module) SanitizableDepTagChecker() SantizableDependencyTagChecker {
	return IsSanitizableDependencyTag
}

// Determines if the current module is a static library going to be captured
// as vendor snapshot. Such modules must create both cfi and non-cfi variants,
// except for ones which explicitly disable cfi.
func needsCfiForVendorSnapshot(mctx android.TopDownMutatorContext) bool {
	if isVendorProprietaryModule(mctx) {
		return false
	}

	c := mctx.Module().(PlatformSanitizeable)

	if !c.InVendor() {
		return false
	}

	if !c.StaticallyLinked() {
		return false
	}

	if c.IsPrebuilt() {
		return false
	}

	if !c.SanitizerSupported(cfi) {
		return false
	}

	return c.SanitizePropDefined() &&
		!c.SanitizeNever() &&
		!c.IsSanitizerExplicitlyDisabled(cfi)
}

// Propagate sanitizer requirements down from binaries
func sanitizerDepsMutator(t SanitizerType) func(android.TopDownMutatorContext) {
	return func(mctx android.TopDownMutatorContext) {
		if c, ok := mctx.Module().(PlatformSanitizeable); ok {
			enabled := c.IsSanitizerEnabled(t)
			if t == cfi && needsCfiForVendorSnapshot(mctx) {
				// We shouldn't change the result of isSanitizerEnabled(cfi) to correctly
				// determine defaultVariation in sanitizerMutator below.
				// Instead, just mark SanitizeDep to forcefully create cfi variant.
				enabled = true
				c.SetSanitizeDep(true)
			}
			if enabled {
				isSanitizableDependencyTag := c.SanitizableDepTagChecker()
				mctx.WalkDeps(func(child, parent android.Module) bool {
					if !isSanitizableDependencyTag(mctx.OtherModuleDependencyTag(child)) {
						return false
					}
					if d, ok := child.(PlatformSanitizeable); ok && d.SanitizePropDefined() &&
						!d.SanitizeNever() &&
						!d.IsSanitizerExplicitlyDisabled(t) {
						if t == cfi || t == Hwasan || t == scs || t == Asan {
							if d.StaticallyLinked() && d.SanitizerSupported(t) {
								// Rust does not support some of these sanitizers, so we need to check if it's
								// supported before setting this true.
								d.SetSanitizeDep(true)
							}
						} else {
							d.SetSanitizeDep(true)
						}
					}
					return true
				})
			}
		} else if sanitizeable, ok := mctx.Module().(Sanitizeable); ok {
			// If an APEX module includes a lib which is enabled for a sanitizer T, then
			// the APEX module is also enabled for the same sanitizer type.
			mctx.VisitDirectDeps(func(child android.Module) {
				if c, ok := child.(*Module); ok && c.sanitize.isSanitizerEnabled(t) {
					sanitizeable.EnableSanitizer(t.name())
				}
			})
		}
	}
}

func (c *Module) SanitizeNever() bool {
	return Bool(c.sanitize.Properties.Sanitize.Never)
}

func (c *Module) IsSanitizerExplicitlyDisabled(t SanitizerType) bool {
	return c.sanitize.isSanitizerExplicitlyDisabled(t)
}

// Propagate the ubsan minimal runtime dependency when there are integer overflow sanitized static dependencies.
func sanitizerRuntimeDepsMutator(mctx android.TopDownMutatorContext) {
	// Change this to PlatformSanitizable when/if non-cc modules support ubsan sanitizers.
	if c, ok := mctx.Module().(*Module); ok && c.sanitize != nil {
		isSanitizableDependencyTag := c.SanitizableDepTagChecker()
		mctx.WalkDeps(func(child, parent android.Module) bool {
			if !isSanitizableDependencyTag(mctx.OtherModuleDependencyTag(child)) {
				return false
			}

			d, ok := child.(*Module)
			if !ok || !d.static() {
				return false
			}
			if d.sanitize != nil {
				if enableMinimalRuntime(d.sanitize) {
					// If a static dependency is built with the minimal runtime,
					// make sure we include the ubsan minimal runtime.
					c.sanitize.Properties.MinimalRuntimeDep = true
				} else if enableUbsanRuntime(d.sanitize) {
					// If a static dependency runs with full ubsan diagnostics,
					// make sure we include the ubsan runtime.
					c.sanitize.Properties.UbsanRuntimeDep = true
				}

				if c.sanitize.Properties.MinimalRuntimeDep &&
					c.sanitize.Properties.UbsanRuntimeDep {
					// both flags that this mutator might set are true, so don't bother recursing
					return false
				}

				if c.Os() == android.Linux {
					c.sanitize.Properties.BuiltinsDep = true
				}

				return true
			}

			if p, ok := d.linker.(*snapshotLibraryDecorator); ok {
				if Bool(p.properties.Sanitize_minimal_dep) {
					c.sanitize.Properties.MinimalRuntimeDep = true
				}
				if Bool(p.properties.Sanitize_ubsan_dep) {
					c.sanitize.Properties.UbsanRuntimeDep = true
				}
			}

			return false
		})
	}
}

// Add the dependency to the runtime library for each of the sanitizer variants
func sanitizerRuntimeMutator(mctx android.BottomUpMutatorContext) {
	if c, ok := mctx.Module().(*Module); ok && c.sanitize != nil {
		if !c.Enabled() {
			return
		}
		var sanitizers []string
		var diagSanitizers []string

		if Bool(c.sanitize.Properties.Sanitize.All_undefined) {
			sanitizers = append(sanitizers, "undefined")
		} else {
			if Bool(c.sanitize.Properties.Sanitize.Undefined) {
				sanitizers = append(sanitizers,
					"bool",
					"integer-divide-by-zero",
					"return",
					"returns-nonnull-attribute",
					"shift-exponent",
					"unreachable",
					"vla-bound",
					// TODO(danalbert): The following checks currently have compiler performance issues.
					//"alignment",
					//"bounds",
					//"enum",
					//"float-cast-overflow",
					//"float-divide-by-zero",
					//"nonnull-attribute",
					//"null",
					//"shift-base",
					//"signed-integer-overflow",
					// TODO(danalbert): Fix UB in libc++'s __tree so we can turn this on.
					// https://llvm.org/PR19302
					// http://reviews.llvm.org/D6974
					// "object-size",
				)
			}
			sanitizers = append(sanitizers, c.sanitize.Properties.Sanitize.Misc_undefined...)
		}

		if Bool(c.sanitize.Properties.Sanitize.Diag.Undefined) {
			diagSanitizers = append(diagSanitizers, "undefined")
		}

		diagSanitizers = append(diagSanitizers, c.sanitize.Properties.Sanitize.Diag.Misc_undefined...)

		if Bool(c.sanitize.Properties.Sanitize.Address) {
			sanitizers = append(sanitizers, "address")
			diagSanitizers = append(diagSanitizers, "address")
		}

		if Bool(c.sanitize.Properties.Sanitize.Hwaddress) {
			sanitizers = append(sanitizers, "hwaddress")
		}

		if Bool(c.sanitize.Properties.Sanitize.Thread) {
			sanitizers = append(sanitizers, "thread")
		}

		if Bool(c.sanitize.Properties.Sanitize.Safestack) {
			sanitizers = append(sanitizers, "safe-stack")
		}

		if Bool(c.sanitize.Properties.Sanitize.Cfi) {
			sanitizers = append(sanitizers, "cfi")

			if Bool(c.sanitize.Properties.Sanitize.Diag.Cfi) {
				diagSanitizers = append(diagSanitizers, "cfi")
			}
		}

		if Bool(c.sanitize.Properties.Sanitize.Integer_overflow) {
			sanitizers = append(sanitizers, "unsigned-integer-overflow")
			sanitizers = append(sanitizers, "signed-integer-overflow")
			if Bool(c.sanitize.Properties.Sanitize.Diag.Integer_overflow) {
				diagSanitizers = append(diagSanitizers, "unsigned-integer-overflow")
				diagSanitizers = append(diagSanitizers, "signed-integer-overflow")
			}
		}

		if Bool(c.sanitize.Properties.Sanitize.Scudo) {
			sanitizers = append(sanitizers, "scudo")
		}

		if Bool(c.sanitize.Properties.Sanitize.Scs) {
			sanitizers = append(sanitizers, "shadow-call-stack")
		}

		if Bool(c.sanitize.Properties.Sanitize.Memtag_heap) && c.Binary() {
			noteDep := "note_memtag_heap_async"
			if Bool(c.sanitize.Properties.Sanitize.Diag.Memtag_heap) {
				noteDep = "note_memtag_heap_sync"
			}
			// If we're using snapshots, redirect to snapshot whenever possible
			// TODO(b/178470649): clean manual snapshot redirections
			snapshot := mctx.Provider(SnapshotInfoProvider).(SnapshotInfo)
			if lib, ok := snapshot.StaticLibs[noteDep]; ok {
				noteDep = lib
			}
			depTag := libraryDependencyTag{Kind: staticLibraryDependency, wholeStatic: true}
			variations := append(mctx.Target().Variations(),
				blueprint.Variation{Mutator: "link", Variation: "static"})
			if c.Device() {
				variations = append(variations, c.ImageVariation())
			}
			mctx.AddFarVariationDependencies(variations, depTag, noteDep)
		}

		if Bool(c.sanitize.Properties.Sanitize.Fuzzer) {
			sanitizers = append(sanitizers, "fuzzer-no-link")
		}

		// Save the list of sanitizers. These will be used again when generating
		// the build rules (for Cflags, etc.)
		c.sanitize.Properties.Sanitizers = sanitizers
		c.sanitize.Properties.DiagSanitizers = diagSanitizers

		// TODO(b/150822854) Hosts have a different default behavior and assume the runtime library is used.
		if c.Host() {
			diagSanitizers = sanitizers
		}

		// Determine the runtime library required
		runtimeLibrary := ""
		var extraStaticDeps []string
		toolchain := c.toolchain(mctx)
		if Bool(c.sanitize.Properties.Sanitize.Address) {
			runtimeLibrary = config.AddressSanitizerRuntimeLibrary(toolchain)
		} else if Bool(c.sanitize.Properties.Sanitize.Hwaddress) {
			if c.staticBinary() {
				runtimeLibrary = config.HWAddressSanitizerStaticLibrary(toolchain)
				extraStaticDeps = []string{"libdl"}
			} else {
				runtimeLibrary = config.HWAddressSanitizerRuntimeLibrary(toolchain)
			}
		} else if Bool(c.sanitize.Properties.Sanitize.Thread) {
			runtimeLibrary = config.ThreadSanitizerRuntimeLibrary(toolchain)
		} else if Bool(c.sanitize.Properties.Sanitize.Scudo) {
			if len(diagSanitizers) == 0 && !c.sanitize.Properties.UbsanRuntimeDep {
				runtimeLibrary = config.ScudoMinimalRuntimeLibrary(toolchain)
			} else {
				runtimeLibrary = config.ScudoRuntimeLibrary(toolchain)
			}
		} else if len(diagSanitizers) > 0 || c.sanitize.Properties.UbsanRuntimeDep ||
			Bool(c.sanitize.Properties.Sanitize.Fuzzer) ||
			Bool(c.sanitize.Properties.Sanitize.Undefined) ||
			Bool(c.sanitize.Properties.Sanitize.All_undefined) {
			runtimeLibrary = config.UndefinedBehaviorSanitizerRuntimeLibrary(toolchain)
			if c.staticBinary() {
				runtimeLibrary += ".static"
			}
		}

		addStaticDeps := func(deps ...string) {
			// If we're using snapshots, redirect to snapshot whenever possible
			snapshot := mctx.Provider(SnapshotInfoProvider).(SnapshotInfo)
			for idx, dep := range deps {
				if lib, ok := snapshot.StaticLibs[dep]; ok {
					deps[idx] = lib
				}
			}

			// static executable gets static runtime libs
			depTag := libraryDependencyTag{Kind: staticLibraryDependency}
			variations := append(mctx.Target().Variations(),
				blueprint.Variation{Mutator: "link", Variation: "static"})
			if c.Device() {
				variations = append(variations, c.ImageVariation())
			}
			if c.UseSdk() {
				variations = append(variations,
					blueprint.Variation{Mutator: "sdk", Variation: "sdk"})
			}
			mctx.AddFarVariationDependencies(variations, depTag, deps...)

		}
		if enableMinimalRuntime(c.sanitize) || c.sanitize.Properties.MinimalRuntimeDep {
			addStaticDeps(config.UndefinedBehaviorSanitizerMinimalRuntimeLibrary(toolchain))
		}
		if c.sanitize.Properties.BuiltinsDep {
			addStaticDeps(config.BuiltinsRuntimeLibrary(toolchain))
		}

		if runtimeLibrary != "" && (toolchain.Bionic() || c.sanitize.Properties.UbsanRuntimeDep) {
			// UBSan is supported on non-bionic linux host builds as well

			// Adding dependency to the runtime library. We are using *FarVariation*
			// because the runtime libraries themselves are not mutated by sanitizer
			// mutators and thus don't have sanitizer variants whereas this module
			// has been already mutated.
			//
			// Note that by adding dependency with {static|shared}DepTag, the lib is
			// added to libFlags and LOCAL_SHARED_LIBRARIES by cc.Module
			if c.staticBinary() {
				addStaticDeps(runtimeLibrary)
				addStaticDeps(extraStaticDeps...)
			} else if !c.static() && !c.Header() {
				// If we're using snapshots, redirect to snapshot whenever possible
				snapshot := mctx.Provider(SnapshotInfoProvider).(SnapshotInfo)
				if lib, ok := snapshot.SharedLibs[runtimeLibrary]; ok {
					runtimeLibrary = lib
				}

				// Skip apex dependency check for sharedLibraryDependency
				// when sanitizer diags are enabled. Skipping the check will allow
				// building with diag libraries without having to list the
				// dependency in Apex's allowed_deps file.
				diagEnabled := len(diagSanitizers) > 0
				// dynamic executable and shared libs get shared runtime libs
				depTag := libraryDependencyTag{
					Kind:  sharedLibraryDependency,
					Order: earlyLibraryDependency,

					skipApexAllowedDependenciesCheck: diagEnabled,
				}
				variations := append(mctx.Target().Variations(),
					blueprint.Variation{Mutator: "link", Variation: "shared"})
				if c.Device() {
					variations = append(variations, c.ImageVariation())
				}
<<<<<<< HEAD
				c.addSharedLibDependenciesWithVersions(mctx, variations, depTag, runtimeLibrary, "", true)
=======
				if c.UseSdk() {
					variations = append(variations,
						blueprint.Variation{Mutator: "sdk", Variation: "sdk"})
				}
				AddSharedLibDependenciesWithVersions(mctx, c, variations, depTag, runtimeLibrary, "", true)
>>>>>>> 675695eb
			}
			// static lib does not have dependency to the runtime library. The
			// dependency will be added to the executables or shared libs using
			// the static lib.
		}
	}
}

type Sanitizeable interface {
	android.Module
	IsSanitizerEnabled(ctx android.BaseModuleContext, sanitizerName string) bool
	EnableSanitizer(sanitizerName string)
	AddSanitizerDependencies(ctx android.BottomUpMutatorContext, sanitizerName string)
}

func (c *Module) MinimalRuntimeDep() bool {
	return c.sanitize.Properties.MinimalRuntimeDep
}

func (c *Module) UbsanRuntimeDep() bool {
	return c.sanitize.Properties.UbsanRuntimeDep
}

func (c *Module) SanitizePropDefined() bool {
	return c.sanitize != nil
}

func (c *Module) IsSanitizerEnabled(t SanitizerType) bool {
	return c.sanitize.isSanitizerEnabled(t)
}

func (c *Module) SanitizeDep() bool {
	return c.sanitize.Properties.SanitizeDep
}

func (c *Module) StaticallyLinked() bool {
	return c.static()
}

func (c *Module) SetInSanitizerDir() {
	if c.sanitize != nil {
		c.sanitize.Properties.InSanitizerDir = true
	}
}

func (c *Module) SetSanitizer(t SanitizerType, b bool) {
	if c.sanitize != nil {
		c.sanitize.SetSanitizer(t, b)
	}
}

func (c *Module) SetSanitizeDep(b bool) {
	if c.sanitize != nil {
		c.sanitize.Properties.SanitizeDep = b
	}
}

var _ PlatformSanitizeable = (*Module)(nil)

// Create sanitized variants for modules that need them
func sanitizerMutator(t SanitizerType) func(android.BottomUpMutatorContext) {
	return func(mctx android.BottomUpMutatorContext) {
		if c, ok := mctx.Module().(PlatformSanitizeable); ok && c.SanitizePropDefined() {
			if c.IsDependencyRoot() && c.IsSanitizerEnabled(t) {
				modules := mctx.CreateVariations(t.variationName())
				modules[0].(PlatformSanitizeable).SetSanitizer(t, true)
			} else if c.IsSanitizerEnabled(t) || c.SanitizeDep() {
				isSanitizerEnabled := c.IsSanitizerEnabled(t)
				if c.StaticallyLinked() || c.Header() || t == Fuzzer {
					// Static and header libs are split into non-sanitized and sanitized variants.
					// Shared libs are not split. However, for asan and fuzzer, we split even for shared
					// libs because a library sanitized for asan/fuzzer can't be linked from a library
					// that isn't sanitized for asan/fuzzer.
					//
					// Note for defaultVariation: since we don't split for shared libs but for static/header
					// libs, it is possible for the sanitized variant of a static/header lib to depend
					// on non-sanitized variant of a shared lib. Such unfulfilled variation causes an
					// error when the module is split. defaultVariation is the name of the variation that
					// will be used when such a dangling dependency occurs during the split of the current
					// module. By setting it to the name of the sanitized variation, the dangling dependency
					// is redirected to the sanitized variant of the dependent module.
					defaultVariation := t.variationName()
					// Not all PlatformSanitizeable modules support the CFI sanitizer
					cfiSupported := mctx.Module().(PlatformSanitizeable).SanitizerSupported(cfi)
					mctx.SetDefaultDependencyVariation(&defaultVariation)

					modules := mctx.CreateVariations("", t.variationName())
					modules[0].(PlatformSanitizeable).SetSanitizer(t, false)
					modules[1].(PlatformSanitizeable).SetSanitizer(t, true)
					modules[0].(PlatformSanitizeable).SetSanitizeDep(false)
					modules[1].(PlatformSanitizeable).SetSanitizeDep(false)

					if mctx.Device() && t.incompatibleWithCfi() && cfiSupported {
						// TODO: Make sure that cfi mutator runs "after" any of the sanitizers that
						// are incompatible with cfi
						modules[1].(PlatformSanitizeable).SetSanitizer(cfi, false)
					}

					// For cfi/scs/hwasan, we can export both sanitized and un-sanitized variants
					// to Make, because the sanitized version has a different suffix in name.
					// For other types of sanitizers, suppress the variation that is disabled.
					if t != cfi && t != scs && t != Hwasan {
						if isSanitizerEnabled {
							modules[0].(PlatformSanitizeable).SetPreventInstall()
							modules[0].(PlatformSanitizeable).SetHideFromMake()
						} else {
							modules[1].(PlatformSanitizeable).SetPreventInstall()
							modules[1].(PlatformSanitizeable).SetHideFromMake()
						}
					}

					// Export the static lib name to make
					if c.StaticallyLinked() && c.ExportedToMake() {
						if t == cfi {
							cfiStaticLibs(mctx.Config()).add(c, c.Module().Name())
						} else if t == Hwasan {
							hwasanStaticLibs(mctx.Config()).add(c, c.Module().Name())
						}
					}
				} else {
					// Shared libs are not split. Only the sanitized variant is created.
					modules := mctx.CreateVariations(t.variationName())
					modules[0].(PlatformSanitizeable).SetSanitizer(t, true)
					modules[0].(PlatformSanitizeable).SetSanitizeDep(false)

					// locate the asan libraries under /data/asan
					if mctx.Device() && t == Asan && isSanitizerEnabled {
						modules[0].(PlatformSanitizeable).SetInSanitizerDir()
					}

					if mctx.Device() && t.incompatibleWithCfi() {
						// TODO: Make sure that cfi mutator runs "after" any of the sanitizers that
						// are incompatible with cfi
						modules[0].(PlatformSanitizeable).SetSanitizer(cfi, false)
					}
				}
			}
			c.SetSanitizeDep(false)
		} else if sanitizeable, ok := mctx.Module().(Sanitizeable); ok && sanitizeable.IsSanitizerEnabled(mctx, t.name()) {
			// APEX modules fall here
			sanitizeable.AddSanitizerDependencies(mctx, t.name())
			mctx.CreateVariations(t.variationName())
		} else if c, ok := mctx.Module().(*Module); ok {
			//TODO: When Rust modules have vendor support, enable this path for PlatformSanitizeable

			// Check if it's a snapshot module supporting sanitizer
			if s, ok := c.linker.(snapshotSanitizer); ok && s.isSanitizerEnabled(t) {
				// Set default variation as above.
				defaultVariation := t.variationName()
				mctx.SetDefaultDependencyVariation(&defaultVariation)
				modules := mctx.CreateVariations("", t.variationName())
				modules[0].(*Module).linker.(snapshotSanitizer).setSanitizerVariation(t, false)
				modules[1].(*Module).linker.(snapshotSanitizer).setSanitizerVariation(t, true)

				// Export the static lib name to make
				if c.static() && c.ExportedToMake() {
					if t == cfi {
						// use BaseModuleName which is the name for Make.
						cfiStaticLibs(mctx.Config()).add(c, c.BaseModuleName())
					}
				}
			}
		}
	}
}

type sanitizerStaticLibsMap struct {
	// libsMap contains one list of modules per each image and each arch.
	// e.g. libs[vendor]["arm"] contains arm modules installed to vendor
	libsMap       map[ImageVariantType]map[string][]string
	libsMapLock   sync.Mutex
	sanitizerType SanitizerType
}

func newSanitizerStaticLibsMap(t SanitizerType) *sanitizerStaticLibsMap {
	return &sanitizerStaticLibsMap{
		sanitizerType: t,
		libsMap:       make(map[ImageVariantType]map[string][]string),
	}
}

// Add the current module to sanitizer static libs maps
// Each module should pass its exported name as names of Make and Soong can differ.
func (s *sanitizerStaticLibsMap) add(c LinkableInterface, name string) {
	image := GetImageVariantType(c)
	arch := c.Module().Target().Arch.ArchType.String()

	s.libsMapLock.Lock()
	defer s.libsMapLock.Unlock()

	if _, ok := s.libsMap[image]; !ok {
		s.libsMap[image] = make(map[string][]string)
	}

	s.libsMap[image][arch] = append(s.libsMap[image][arch], name)
}

// Exports makefile variables in the following format:
// SOONG_{sanitizer}_{image}_{arch}_STATIC_LIBRARIES
// e.g. SOONG_cfi_core_x86_STATIC_LIBRARIES
// These are to be used by use_soong_sanitized_static_libraries.
// See build/make/core/binary.mk for more details.
func (s *sanitizerStaticLibsMap) exportToMake(ctx android.MakeVarsContext) {
	for _, image := range android.SortedStringKeys(s.libsMap) {
		archMap := s.libsMap[ImageVariantType(image)]
		for _, arch := range android.SortedStringKeys(archMap) {
			libs := archMap[arch]
			sort.Strings(libs)

			key := fmt.Sprintf(
				"SOONG_%s_%s_%s_STATIC_LIBRARIES",
				s.sanitizerType.variationName(),
				image, // already upper
				arch)

			ctx.Strict(key, strings.Join(libs, " "))
		}
	}
}

var cfiStaticLibsKey = android.NewOnceKey("cfiStaticLibs")

func cfiStaticLibs(config android.Config) *sanitizerStaticLibsMap {
	return config.Once(cfiStaticLibsKey, func() interface{} {
		return newSanitizerStaticLibsMap(cfi)
	}).(*sanitizerStaticLibsMap)
}

var hwasanStaticLibsKey = android.NewOnceKey("hwasanStaticLibs")

func hwasanStaticLibs(config android.Config) *sanitizerStaticLibsMap {
	return config.Once(hwasanStaticLibsKey, func() interface{} {
		return newSanitizerStaticLibsMap(Hwasan)
	}).(*sanitizerStaticLibsMap)
}

func enableMinimalRuntime(sanitize *sanitize) bool {
	if !Bool(sanitize.Properties.Sanitize.Address) &&
		!Bool(sanitize.Properties.Sanitize.Hwaddress) &&
		!Bool(sanitize.Properties.Sanitize.Fuzzer) &&

		(Bool(sanitize.Properties.Sanitize.Integer_overflow) ||
			len(sanitize.Properties.Sanitize.Misc_undefined) > 0 ||
			Bool(sanitize.Properties.Sanitize.Undefined) ||
			Bool(sanitize.Properties.Sanitize.All_undefined)) &&

		!(Bool(sanitize.Properties.Sanitize.Diag.Integer_overflow) ||
			Bool(sanitize.Properties.Sanitize.Diag.Cfi) ||
			Bool(sanitize.Properties.Sanitize.Diag.Undefined) ||
			len(sanitize.Properties.Sanitize.Diag.Misc_undefined) > 0) {

		return true
	}
	return false
}

func (m *Module) UbsanRuntimeNeeded() bool {
	return enableUbsanRuntime(m.sanitize)
}

func (m *Module) MinimalRuntimeNeeded() bool {
	return enableMinimalRuntime(m.sanitize)
}

func enableUbsanRuntime(sanitize *sanitize) bool {
	return Bool(sanitize.Properties.Sanitize.Diag.Integer_overflow) ||
		Bool(sanitize.Properties.Sanitize.Diag.Undefined) ||
		len(sanitize.Properties.Sanitize.Diag.Misc_undefined) > 0
}

func cfiMakeVarsProvider(ctx android.MakeVarsContext) {
	cfiStaticLibs(ctx.Config()).exportToMake(ctx)
}

func hwasanMakeVarsProvider(ctx android.MakeVarsContext) {
	hwasanStaticLibs(ctx.Config()).exportToMake(ctx)
}<|MERGE_RESOLUTION|>--- conflicted
+++ resolved
@@ -21,9 +21,11 @@
 	"sync"
 
 	"github.com/google/blueprint"
+	"github.com/google/blueprint/proptools"
 
 	"android/soong/android"
 	"android/soong/cc/config"
+	"android/soong/snapshot"
 )
 
 var (
@@ -33,13 +35,18 @@
 
 	asanCflags = []string{
 		"-fno-omit-frame-pointer",
-		"-fno-experimental-new-pass-manager",
 	}
 	asanLdflags = []string{"-Wl,-u,__asan_preinit"}
 
-	hwasanCflags = []string{"-fno-omit-frame-pointer", "-Wno-frame-larger-than=",
+	hwasanCflags = []string{
+		"-fno-omit-frame-pointer",
+		"-Wno-frame-larger-than=",
 		"-fsanitize-hwaddress-abi=platform",
-		"-fno-experimental-new-pass-manager",
+	}
+
+	// ThinLTO performs codegen during link time, thus these flags need to
+	// passed to both CFLAGS and LDFLAGS.
+	hwasanCommonflags = []string{
 		// The following improves debug location information
 		// availability at the cost of its accuracy. It increases
 		// the likelihood of a stack variable's frame offset
@@ -47,15 +54,15 @@
 		// for the quality of hwasan reports. The downside is a
 		// higher number of "optimized out" stack variables.
 		// b/112437883.
-		"-mllvm", "-instcombine-lower-dbg-declare=0",
+		"-instcombine-lower-dbg-declare=0",
 		// TODO(b/159343917): HWASan and GlobalISel don't play nicely, and
 		// GlobalISel is the default at -O0 on aarch64.
-		"-mllvm", "--aarch64-enable-global-isel-at-O=-1",
-		"-mllvm", "-fast-isel=false",
+		"--aarch64-enable-global-isel-at-O=-1",
+		"-fast-isel=false",
 	}
 
 	cfiCflags = []string{"-flto", "-fsanitize-cfi-cross-dso",
-		"-fsanitize-blacklist=external/compiler-rt/lib/cfi/cfi_blocklist.txt"}
+		"-fsanitize-ignorelist=external/compiler-rt/lib/cfi/cfi_blocklist.txt"}
 	// -flto and -fvisibility are required by clang when -fsanitize=cfi is
 	// used, but have no effect on assembly files
 	cfiAsflags = []string{"-flto", "-fvisibility=default"}
@@ -63,7 +70,7 @@
 		"-Wl,-plugin-opt,O1"}
 	cfiExportsMapPath = "build/soong/cc/config/cfi_exports.map"
 
-	intOverflowCflags = []string{"-fsanitize-blacklist=build/soong/cc/config/integer_overflow_blocklist.txt"}
+	intOverflowCflags = []string{"-fsanitize-ignorelist=build/soong/cc/config/integer_overflow_blocklist.txt"}
 
 	minimalRuntimeFlags = []string{"-fsanitize-minimal-runtime", "-fno-sanitize-trap=integer,undefined",
 		"-fno-sanitize-recover=integer,undefined"}
@@ -73,24 +80,27 @@
 
 type SanitizerType int
 
-func boolPtr(v bool) *bool {
-	if v {
-		return &v
-	} else {
-		return nil
-	}
-}
-
 const (
 	Asan SanitizerType = iota + 1
 	Hwasan
 	tsan
 	intOverflow
-	cfi
 	scs
 	Fuzzer
-	memtag_heap
+	Memtag_heap
+	cfi // cfi is last to prevent it running before incompatible mutators
 )
+
+var Sanitizers = []SanitizerType{
+	Asan,
+	Hwasan,
+	tsan,
+	intOverflow,
+	scs,
+	Fuzzer,
+	Memtag_heap,
+	cfi, // cfi is last to prevent it running before incompatible mutators
+}
 
 // Name of the sanitizer variation for this sanitizer type
 func (t SanitizerType) variationName() string {
@@ -107,7 +117,7 @@
 		return "cfi"
 	case scs:
 		return "scs"
-	case memtag_heap:
+	case Memtag_heap:
 		return "memtag_heap"
 	case Fuzzer:
 		return "fuzzer"
@@ -123,7 +133,7 @@
 		return "address"
 	case Hwasan:
 		return "hwaddress"
-	case memtag_heap:
+	case Memtag_heap:
 		return "memtag_heap"
 	case tsan:
 		return "thread"
@@ -135,6 +145,18 @@
 		return "shadow-call-stack"
 	case Fuzzer:
 		return "fuzzer"
+	default:
+		panic(fmt.Errorf("unknown SanitizerType %d", t))
+	}
+}
+
+func (t SanitizerType) registerMutators(ctx android.RegisterMutatorsContext) {
+	switch t {
+	case Asan, Hwasan, Fuzzer, scs, tsan, cfi:
+		ctx.TopDown(t.variationName()+"_deps", sanitizerDepsMutator(t))
+		ctx.BottomUp(t.variationName(), sanitizerMutator(t))
+	case Memtag_heap, intOverflow:
+		// do nothing
 	default:
 		panic(fmt.Errorf("unknown SanitizerType %d", t))
 	}
@@ -156,6 +178,8 @@
 		return true
 	case Fuzzer:
 		return true
+	case Memtag_heap:
+		return true
 	default:
 		return false
 	}
@@ -167,24 +191,46 @@
 }
 
 type SanitizeUserProps struct {
+	// Prevent use of any sanitizers on this module
 	Never *bool `android:"arch_variant"`
 
-	// main sanitizers
-	Address   *bool `android:"arch_variant"`
-	Thread    *bool `android:"arch_variant"`
+	// ASan (Address sanitizer), incompatible with static binaries.
+	// Always runs in a diagnostic mode.
+	// Use of address sanitizer disables cfi sanitizer.
+	// Hwaddress sanitizer takes precedence over this sanitizer.
+	Address *bool `android:"arch_variant"`
+	// TSan (Thread sanitizer), incompatible with static binaries and 32 bit architectures.
+	// Always runs in a diagnostic mode.
+	// Use of thread sanitizer disables cfi and scudo sanitizers.
+	// Hwaddress sanitizer takes precedence over this sanitizer.
+	Thread *bool `android:"arch_variant"`
+	// HWASan (Hardware Address sanitizer).
+	// Use of hwasan sanitizer disables cfi, address, thread, and scudo sanitizers.
 	Hwaddress *bool `android:"arch_variant"`
 
-	// local sanitizers
-	Undefined        *bool    `android:"arch_variant"`
-	All_undefined    *bool    `android:"arch_variant"`
-	Misc_undefined   []string `android:"arch_variant"`
-	Fuzzer           *bool    `android:"arch_variant"`
-	Safestack        *bool    `android:"arch_variant"`
-	Cfi              *bool    `android:"arch_variant"`
-	Integer_overflow *bool    `android:"arch_variant"`
-	Scudo            *bool    `android:"arch_variant"`
-	Scs              *bool    `android:"arch_variant"`
-	Memtag_heap      *bool    `android:"arch_variant"`
+	// Undefined behavior sanitizer
+	All_undefined *bool `android:"arch_variant"`
+	// Subset of undefined behavior sanitizer
+	Undefined *bool `android:"arch_variant"`
+	// List of specific undefined behavior sanitizers to enable
+	Misc_undefined []string `android:"arch_variant"`
+	// Fuzzer, incompatible with static binaries.
+	Fuzzer *bool `android:"arch_variant"`
+	// safe-stack sanitizer, incompatible with 32-bit architectures.
+	Safestack *bool `android:"arch_variant"`
+	// cfi sanitizer, incompatible with asan, hwasan, fuzzer, or Darwin
+	Cfi *bool `android:"arch_variant"`
+	// signed/unsigned integer overflow sanitizer, incompatible with Darwin.
+	Integer_overflow *bool `android:"arch_variant"`
+	// scudo sanitizer, incompatible with asan, hwasan, tsan
+	// This should not be used in Android 11+ : https://source.android.com/devices/tech/debug/scudo
+	// deprecated
+	Scudo *bool `android:"arch_variant"`
+	// shadow-call-stack sanitizer, only available on arm64
+	Scs *bool `android:"arch_variant"`
+	// Memory-tagging, only available on arm64
+	// if diag.memtag unset or false, enables async memory tagging
+	Memtag_heap *bool `android:"arch_variant"`
 
 	// A modifier for ASAN and HWASAN for write only instrumentation
 	Writeonly *bool `android:"arch_variant"`
@@ -193,12 +239,22 @@
 	// Replaces abort() on error with a human-readable error message.
 	// Address and Thread sanitizers always run in diagnostic mode.
 	Diag struct {
-		Undefined        *bool    `android:"arch_variant"`
-		Cfi              *bool    `android:"arch_variant"`
-		Integer_overflow *bool    `android:"arch_variant"`
-		Memtag_heap      *bool    `android:"arch_variant"`
-		Misc_undefined   []string `android:"arch_variant"`
-		No_recover       []string `android:"arch_variant"`
+		// Undefined behavior sanitizer, diagnostic mode
+		Undefined *bool `android:"arch_variant"`
+		// cfi sanitizer, diagnostic mode, incompatible with asan, hwasan, fuzzer, or Darwin
+		Cfi *bool `android:"arch_variant"`
+		// signed/unsigned integer overflow sanitizer, diagnostic mode, incompatible with Darwin.
+		Integer_overflow *bool `android:"arch_variant"`
+		// Memory-tagging, only available on arm64
+		// requires sanitizer.memtag: true
+		// if set, enables sync memory tagging
+		Memtag_heap *bool `android:"arch_variant"`
+		// List of specific undefined behavior sanitizers to enable in diagnostic mode
+		Misc_undefined []string `android:"arch_variant"`
+		// List of sanitizers to pass to -fno-sanitize-recover
+		// results in only the first detected error for these sanitizers being reported and program then
+		// exits with a non-zero exit code.
+		No_recover []string `android:"arch_variant"`
 	} `android:"arch_variant"`
 
 	// Sanitizers to run with flag configuration specified
@@ -207,17 +263,16 @@
 		Cfi_assembly_support *bool `android:"arch_variant"`
 	} `android:"arch_variant"`
 
-	// value to pass to -fsanitize-recover=
+	// List of sanitizers to pass to -fsanitize-recover
+	// allows execution to continue for these sanitizers to detect multiple errors rather than only
+	// the first one
 	Recover []string
 
-	// value to pass to -fsanitize-blacklist
+	// value to pass to -fsanitize-ignorelist
 	Blocklist *string
 }
 
 type SanitizeProperties struct {
-	// Enable AddressSanitizer, ThreadSanitizer, UndefinedBehaviorSanitizer, and
-	// others. Please see SanitizerUserProps in build/soong/cc/sanitize.go for
-	// details.
 	Sanitize          SanitizeUserProps `android:"arch_variant"`
 	SanitizerEnabled  bool              `blueprint:"mutated"`
 	SanitizeDep       bool              `blueprint:"mutated"`
@@ -257,20 +312,19 @@
 		s.Never = BoolPtr(true)
 	}
 
-	// Sanitizers do not work on Fuchsia yet.
-	if ctx.Fuchsia() {
-		s.Never = BoolPtr(true)
-	}
-
 	// Never always wins.
 	if Bool(s.Never) {
 		return
 	}
 
 	// cc_test targets default to SYNC MemTag unless explicitly set to ASYNC (via diag: {memtag_heap}).
-	if ctx.testBinary() && s.Memtag_heap == nil {
-		s.Memtag_heap = boolPtr(true)
-		s.Diag.Memtag_heap = boolPtr(true)
+	if ctx.testBinary() {
+		if s.Memtag_heap == nil {
+			s.Memtag_heap = proptools.BoolPtr(true)
+		}
+		if s.Diag.Memtag_heap == nil {
+			s.Diag.Memtag_heap = proptools.BoolPtr(true)
+		}
 	}
 
 	var globalSanitizers []string
@@ -291,48 +345,48 @@
 	if len(globalSanitizers) > 0 {
 		var found bool
 		if found, globalSanitizers = removeFromList("undefined", globalSanitizers); found && s.All_undefined == nil {
-			s.All_undefined = boolPtr(true)
+			s.All_undefined = proptools.BoolPtr(true)
 		}
 
 		if found, globalSanitizers = removeFromList("default-ub", globalSanitizers); found && s.Undefined == nil {
-			s.Undefined = boolPtr(true)
+			s.Undefined = proptools.BoolPtr(true)
 		}
 
 		if found, globalSanitizers = removeFromList("address", globalSanitizers); found && s.Address == nil {
-			s.Address = boolPtr(true)
+			s.Address = proptools.BoolPtr(true)
 		}
 
 		if found, globalSanitizers = removeFromList("thread", globalSanitizers); found && s.Thread == nil {
-			s.Thread = boolPtr(true)
+			s.Thread = proptools.BoolPtr(true)
 		}
 
 		if found, globalSanitizers = removeFromList("fuzzer", globalSanitizers); found && s.Fuzzer == nil {
-			s.Fuzzer = boolPtr(true)
+			s.Fuzzer = proptools.BoolPtr(true)
 		}
 
 		if found, globalSanitizers = removeFromList("safe-stack", globalSanitizers); found && s.Safestack == nil {
-			s.Safestack = boolPtr(true)
+			s.Safestack = proptools.BoolPtr(true)
 		}
 
 		if found, globalSanitizers = removeFromList("cfi", globalSanitizers); found && s.Cfi == nil {
 			if !ctx.Config().CFIDisabledForPath(ctx.ModuleDir()) {
-				s.Cfi = boolPtr(true)
+				s.Cfi = proptools.BoolPtr(true)
 			}
 		}
 
 		// Global integer_overflow builds do not support static libraries.
 		if found, globalSanitizers = removeFromList("integer_overflow", globalSanitizers); found && s.Integer_overflow == nil {
 			if !ctx.Config().IntegerOverflowDisabledForPath(ctx.ModuleDir()) && !ctx.static() {
-				s.Integer_overflow = boolPtr(true)
+				s.Integer_overflow = proptools.BoolPtr(true)
 			}
 		}
 
 		if found, globalSanitizers = removeFromList("scudo", globalSanitizers); found && s.Scudo == nil {
-			s.Scudo = boolPtr(true)
+			s.Scudo = proptools.BoolPtr(true)
 		}
 
 		if found, globalSanitizers = removeFromList("hwaddress", globalSanitizers); found && s.Hwaddress == nil {
-			s.Hwaddress = boolPtr(true)
+			s.Hwaddress = proptools.BoolPtr(true)
 		}
 
 		if found, globalSanitizers = removeFromList("writeonly", globalSanitizers); found && s.Writeonly == nil {
@@ -341,11 +395,11 @@
 			if s.Address == nil && s.Hwaddress == nil {
 				ctx.ModuleErrorf("writeonly modifier cannot be used without 'address' or 'hwaddress'")
 			}
-			s.Writeonly = boolPtr(true)
+			s.Writeonly = proptools.BoolPtr(true)
 		}
 		if found, globalSanitizers = removeFromList("memtag_heap", globalSanitizers); found && s.Memtag_heap == nil {
 			if !ctx.Config().MemtagHeapDisabledForPath(ctx.ModuleDir()) {
-				s.Memtag_heap = boolPtr(true)
+				s.Memtag_heap = proptools.BoolPtr(true)
 			}
 		}
 
@@ -356,17 +410,17 @@
 		// Global integer_overflow builds do not support static library diagnostics.
 		if found, globalSanitizersDiag = removeFromList("integer_overflow", globalSanitizersDiag); found &&
 			s.Diag.Integer_overflow == nil && Bool(s.Integer_overflow) && !ctx.static() {
-			s.Diag.Integer_overflow = boolPtr(true)
+			s.Diag.Integer_overflow = proptools.BoolPtr(true)
 		}
 
 		if found, globalSanitizersDiag = removeFromList("cfi", globalSanitizersDiag); found &&
 			s.Diag.Cfi == nil && Bool(s.Cfi) {
-			s.Diag.Cfi = boolPtr(true)
+			s.Diag.Cfi = proptools.BoolPtr(true)
 		}
 
 		if found, globalSanitizersDiag = removeFromList("memtag_heap", globalSanitizersDiag); found &&
 			s.Diag.Memtag_heap == nil && Bool(s.Memtag_heap) {
-			s.Diag.Memtag_heap = boolPtr(true)
+			s.Diag.Memtag_heap = proptools.BoolPtr(true)
 		}
 
 		if len(globalSanitizersDiag) > 0 {
@@ -378,30 +432,30 @@
 	if ctx.Arch().ArchType == android.Arm64 {
 		if ctx.Config().MemtagHeapSyncEnabledForPath(ctx.ModuleDir()) {
 			if s.Memtag_heap == nil {
-				s.Memtag_heap = boolPtr(true)
+				s.Memtag_heap = proptools.BoolPtr(true)
 			}
 			if s.Diag.Memtag_heap == nil {
-				s.Diag.Memtag_heap = boolPtr(true)
+				s.Diag.Memtag_heap = proptools.BoolPtr(true)
 			}
 		} else if ctx.Config().MemtagHeapAsyncEnabledForPath(ctx.ModuleDir()) {
 			if s.Memtag_heap == nil {
-				s.Memtag_heap = boolPtr(true)
-			}
-		}
-	}
-
-	// Enable CFI for all components in the include paths (for Aarch64 only)
-	if s.Cfi == nil && ctx.Config().CFIEnabledForPath(ctx.ModuleDir()) && ctx.Arch().ArchType == android.Arm64 {
-		s.Cfi = boolPtr(true)
+				s.Memtag_heap = proptools.BoolPtr(true)
+			}
+		}
+	}
+
+	// Enable CFI for non-host components in the include paths
+	if s.Cfi == nil && ctx.Config().CFIEnabledForPath(ctx.ModuleDir()) && !ctx.Host() {
+		s.Cfi = proptools.BoolPtr(true)
 		if inList("cfi", ctx.Config().SanitizeDeviceDiag()) {
-			s.Diag.Cfi = boolPtr(true)
+			s.Diag.Cfi = proptools.BoolPtr(true)
 		}
 	}
 
 	// Is CFI actually enabled?
 	if !ctx.Config().EnableCFI() {
-		s.Cfi = boolPtr(false)
-		s.Diag.Cfi = boolPtr(false)
+		s.Cfi = nil
+		s.Diag.Cfi = nil
 	}
 
 	// HWASan requires AArch64 hardware feature (top-byte-ignore).
@@ -414,21 +468,21 @@
 		s.Scs = nil
 	}
 
-	// memtag_heap is only implemented on AArch64.
+	// Memtag_heap is only implemented on AArch64.
 	if ctx.Arch().ArchType != android.Arm64 {
 		s.Memtag_heap = nil
 	}
 
 	// Also disable CFI if ASAN is enabled.
 	if Bool(s.Address) || Bool(s.Hwaddress) {
-		s.Cfi = boolPtr(false)
-		s.Diag.Cfi = boolPtr(false)
-	}
-
-	// Disable sanitizers that depend on the UBSan runtime for windows/darwin builds.
-	if !ctx.Os().Linux() {
-		s.Cfi = boolPtr(false)
-		s.Diag.Cfi = boolPtr(false)
+		s.Cfi = nil
+		s.Diag.Cfi = nil
+	}
+
+	// Disable sanitizers that depend on the UBSan runtime for windows/darwin/musl builds.
+	if !ctx.Os().Linux() || ctx.Os() == android.LinuxMusl {
+		s.Cfi = nil
+		s.Diag.Cfi = nil
 		s.Misc_undefined = nil
 		s.Undefined = nil
 		s.All_undefined = nil
@@ -443,8 +497,8 @@
 			s.Cfi = nil
 			s.Diag.Cfi = nil
 		} else {
-			s.Cfi = boolPtr(false)
-			s.Diag.Cfi = boolPtr(false)
+			s.Cfi = nil
+			s.Diag.Cfi = nil
 		}
 	}
 
@@ -485,26 +539,13 @@
 	if Bool(s.Hwaddress) {
 		s.Address = nil
 		s.Thread = nil
-		// Disable ubsan diagnosic as a workaround for a compiler bug.
-		// TODO(b/191808836): re-enable.
-		s.Diag.Undefined = nil
-		s.Diag.Integer_overflow = nil
-		s.Diag.Misc_undefined = nil
 	}
 
 	// TODO(b/131771163): CFI transiently depends on LTO, and thus Fuzzer is
 	// mutually incompatible.
 	if Bool(s.Fuzzer) {
-		s.Cfi = boolPtr(false)
-	}
-}
-
-func (sanitize *sanitize) deps(ctx BaseModuleContext, deps Deps) Deps {
-	if !sanitize.Properties.SanitizerEnabled { // || c.static() {
-		return deps
-	}
-
-	return deps
+		s.Cfi = nil
+	}
 }
 
 func toDisableImplicitIntegerChange(flags []string) bool {
@@ -583,6 +624,14 @@
 
 	if Bool(sanitize.Properties.Sanitize.Hwaddress) {
 		flags.Local.CFlags = append(flags.Local.CFlags, hwasanCflags...)
+
+		for _, flag := range hwasanCommonflags {
+			flags.Local.CFlags = append(flags.Local.CFlags, "-mllvm", flag)
+		}
+		for _, flag := range hwasanCommonflags {
+			flags.Local.LdFlags = append(flags.Local.LdFlags, "-Wl,-mllvm,"+flag)
+		}
+
 		if Bool(sanitize.Properties.Sanitize.Writeonly) {
 			flags.Local.CFlags = append(flags.Local.CFlags, "-mllvm", "-hwasan-instrument-reads=0")
 		}
@@ -602,9 +651,6 @@
 		// doesn't match the linker script due to the "__emutls_v." prefix).
 		flags.Local.LdFlags = append(flags.Local.LdFlags, "-fno-sanitize-coverage=stack-depth")
 		flags.Local.CFlags = append(flags.Local.CFlags, "-fno-sanitize-coverage=stack-depth")
-
-		// TODO(b/133876586): Experimental PM breaks sanitizer coverage.
-		flags.Local.CFlags = append(flags.Local.CFlags, "-fno-experimental-new-pass-manager")
 
 		// Disable fortify for fuzzing builds. Generally, we'll be building with
 		// UBSan or ASan here and the fortify checks pollute the stack traces.
@@ -651,19 +697,22 @@
 
 	if len(sanitize.Properties.Sanitizers) > 0 {
 		sanitizeArg := "-fsanitize=" + strings.Join(sanitize.Properties.Sanitizers, ",")
-
 		flags.Local.CFlags = append(flags.Local.CFlags, sanitizeArg)
 		flags.Local.AsFlags = append(flags.Local.AsFlags, sanitizeArg)
-		if ctx.Host() {
+		flags.Local.LdFlags = append(flags.Local.LdFlags, sanitizeArg)
+
+		if ctx.toolchain().Bionic() {
+			// Bionic sanitizer runtimes have already been added as dependencies so that
+			// the right variant of the runtime will be used (with the "-android"
+			// suffix), so don't let clang the runtime library.
+			flags.Local.LdFlags = append(flags.Local.LdFlags, "-fno-sanitize-link-runtime")
+		} else {
 			// Host sanitizers only link symbols in the final executable, so
 			// there will always be undefined symbols in intermediate libraries.
 			_, flags.Global.LdFlags = removeFromList("-Wl,--no-undefined", flags.Global.LdFlags)
-			flags.Local.LdFlags = append(flags.Local.LdFlags, sanitizeArg)
-
-			// non-Bionic toolchain prebuilts are missing UBSan's vptr and function sanitizers
-			if !ctx.toolchain().Bionic() {
-				flags.Local.CFlags = append(flags.Local.CFlags, "-fno-sanitize=vptr,function")
-			}
+
+			// non-Bionic toolchain prebuilts are missing UBSan's vptr and function san
+			flags.Local.CFlags = append(flags.Local.CFlags, "-fno-sanitize=vptr,function")
 		}
 
 		if enableMinimalRuntime(sanitize) {
@@ -706,7 +755,7 @@
 
 	blocklist := android.OptionalPathForModuleSrc(ctx, sanitize.Properties.Sanitize.Blocklist)
 	if blocklist.Valid() {
-		flags.Local.CFlags = append(flags.Local.CFlags, "-fsanitize-blacklist="+blocklist.String())
+		flags.Local.CFlags = append(flags.Local.CFlags, "-fsanitize-ignorelist="+blocklist.String())
 		flags.CFlagsDeps = append(flags.CFlagsDeps, blocklist.Path())
 	}
 
@@ -748,7 +797,7 @@
 		return sanitize.Properties.Sanitize.Cfi
 	case scs:
 		return sanitize.Properties.Sanitize.Scs
-	case memtag_heap:
+	case Memtag_heap:
 		return sanitize.Properties.Sanitize.Memtag_heap
 	case Fuzzer:
 		return sanitize.Properties.Sanitize.Fuzzer
@@ -764,7 +813,7 @@
 		!sanitize.isSanitizerEnabled(tsan) &&
 		!sanitize.isSanitizerEnabled(cfi) &&
 		!sanitize.isSanitizerEnabled(scs) &&
-		!sanitize.isSanitizerEnabled(memtag_heap) &&
+		!sanitize.isSanitizerEnabled(Memtag_heap) &&
 		!sanitize.isSanitizerEnabled(Fuzzer)
 }
 
@@ -777,23 +826,27 @@
 }
 
 func (sanitize *sanitize) SetSanitizer(t SanitizerType, b bool) {
+	bPtr := proptools.BoolPtr(b)
+	if !b {
+		bPtr = nil
+	}
 	switch t {
 	case Asan:
-		sanitize.Properties.Sanitize.Address = boolPtr(b)
+		sanitize.Properties.Sanitize.Address = bPtr
 	case Hwasan:
-		sanitize.Properties.Sanitize.Hwaddress = boolPtr(b)
+		sanitize.Properties.Sanitize.Hwaddress = bPtr
 	case tsan:
-		sanitize.Properties.Sanitize.Thread = boolPtr(b)
+		sanitize.Properties.Sanitize.Thread = bPtr
 	case intOverflow:
-		sanitize.Properties.Sanitize.Integer_overflow = boolPtr(b)
+		sanitize.Properties.Sanitize.Integer_overflow = bPtr
 	case cfi:
-		sanitize.Properties.Sanitize.Cfi = boolPtr(b)
+		sanitize.Properties.Sanitize.Cfi = bPtr
 	case scs:
-		sanitize.Properties.Sanitize.Scs = boolPtr(b)
-	case memtag_heap:
-		sanitize.Properties.Sanitize.Memtag_heap = boolPtr(b)
+		sanitize.Properties.Sanitize.Scs = bPtr
+	case Memtag_heap:
+		sanitize.Properties.Sanitize.Memtag_heap = bPtr
 	case Fuzzer:
-		sanitize.Properties.Sanitize.Fuzzer = boolPtr(b)
+		sanitize.Properties.Sanitize.Fuzzer = bPtr
 	default:
 		panic(fmt.Errorf("unknown SanitizerType %d", t))
 	}
@@ -847,7 +900,7 @@
 // as vendor snapshot. Such modules must create both cfi and non-cfi variants,
 // except for ones which explicitly disable cfi.
 func needsCfiForVendorSnapshot(mctx android.TopDownMutatorContext) bool {
-	if isVendorProprietaryModule(mctx) {
+	if snapshot.IsVendorProprietaryModule(mctx) {
 		return false
 	}
 
@@ -1079,7 +1132,7 @@
 			if lib, ok := snapshot.StaticLibs[noteDep]; ok {
 				noteDep = lib
 			}
-			depTag := libraryDependencyTag{Kind: staticLibraryDependency, wholeStatic: true}
+			depTag := StaticDepTag(true)
 			variations := append(mctx.Target().Variations(),
 				blueprint.Variation{Mutator: "link", Variation: "static"})
 			if c.Device() {
@@ -1200,15 +1253,11 @@
 				if c.Device() {
 					variations = append(variations, c.ImageVariation())
 				}
-<<<<<<< HEAD
-				c.addSharedLibDependenciesWithVersions(mctx, variations, depTag, runtimeLibrary, "", true)
-=======
 				if c.UseSdk() {
 					variations = append(variations,
 						blueprint.Variation{Mutator: "sdk", Variation: "sdk"})
 				}
 				AddSharedLibDependenciesWithVersions(mctx, c, variations, depTag, runtimeLibrary, "", true)
->>>>>>> 675695eb
 			}
 			// static lib does not have dependency to the runtime library. The
 			// dependency will be added to the executables or shared libs using
@@ -1272,7 +1321,11 @@
 func sanitizerMutator(t SanitizerType) func(android.BottomUpMutatorContext) {
 	return func(mctx android.BottomUpMutatorContext) {
 		if c, ok := mctx.Module().(PlatformSanitizeable); ok && c.SanitizePropDefined() {
-			if c.IsDependencyRoot() && c.IsSanitizerEnabled(t) {
+
+			// Make sure we're not setting CFI to any value if it's not supported.
+			cfiSupported := mctx.Module().(PlatformSanitizeable).SanitizerSupported(cfi)
+
+			if c.Binary() && c.IsSanitizerEnabled(t) {
 				modules := mctx.CreateVariations(t.variationName())
 				modules[0].(PlatformSanitizeable).SetSanitizer(t, true)
 			} else if c.IsSanitizerEnabled(t) || c.SanitizeDep() {
@@ -1292,7 +1345,6 @@
 					// is redirected to the sanitized variant of the dependent module.
 					defaultVariation := t.variationName()
 					// Not all PlatformSanitizeable modules support the CFI sanitizer
-					cfiSupported := mctx.Module().(PlatformSanitizeable).SanitizerSupported(cfi)
 					mctx.SetDefaultDependencyVariation(&defaultVariation)
 
 					modules := mctx.CreateVariations("", t.variationName())
@@ -1339,7 +1391,7 @@
 						modules[0].(PlatformSanitizeable).SetInSanitizerDir()
 					}
 
-					if mctx.Device() && t.incompatibleWithCfi() {
+					if mctx.Device() && t.incompatibleWithCfi() && cfiSupported {
 						// TODO: Make sure that cfi mutator runs "after" any of the sanitizers that
 						// are incompatible with cfi
 						modules[0].(PlatformSanitizeable).SetSanitizer(cfi, false)
