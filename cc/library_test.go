--- conflicted
+++ resolved
@@ -19,6 +19,7 @@
 	"testing"
 
 	"android/soong/android"
+	"android/soong/bazel/cquery"
 )
 
 func TestLibraryReuse(t *testing.T) {
@@ -239,8 +240,6 @@
 	`
 
 	testCcError(t, `"libfoo" .*: versions: "X" could not be parsed as an integer and is not a recognized codename`, bp)
-<<<<<<< HEAD
-=======
 }
 
 func TestCcLibraryWithBazel(t *testing.T) {
@@ -453,5 +452,4 @@
 		libtransitiveWithSrcs.Inputs.Strings(), bazObj.Output.String())
 	android.AssertStringDoesContain(t, "missing flag for baz.o",
 		libtransitiveWithSrcs.Args["arObjs"], bazObj.Output.String())
->>>>>>> 2cea940e
 }