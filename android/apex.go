--- conflicted
+++ resolved
@@ -62,8 +62,6 @@
 	// mergeApexVariations, ApexInfo struct of the merged variant holds the list of apexBundles
 	// that are merged together.
 	InApexVariants []string
-<<<<<<< HEAD
-=======
 
 	// List of APEX Soong module names that this module is part of. Note that the list includes
 	// different variations of the same APEX. For example, if module `foo` is included in the
@@ -72,7 +70,6 @@
 	// `com.android.foo` and `com.mycompany.android.foo`.  If the APEX Soong module is a
 	// prebuilt, the name here doesn't have the `prebuilt_` prefix.
 	InApexModules []string
->>>>>>> f7a62e6c
 
 	// Pointers to the ApexContents struct each of which is for apexBundle modules that this
 	// module is part of. The ApexContents gives information about which modules the apexBundle
@@ -127,8 +124,6 @@
 func (i ApexInfo) InApexVariantByBaseName(apexVariant string) bool {
 	for _, a := range i.InApexVariants {
 		if RemoveOptionalPrebuiltPrefix(a) == apexVariant {
-<<<<<<< HEAD
-=======
 			return true
 		}
 	}
@@ -138,7 +133,6 @@
 func (i ApexInfo) InApexModule(apexModuleName string) bool {
 	for _, a := range i.InApexModules {
 		if a == apexModuleName {
->>>>>>> f7a62e6c
 			return true
 		}
 	}
@@ -543,20 +537,14 @@
 		if index, exists := seen[mergedName]; exists {
 			// Variants having the same mergedName are deduped
 			merged[index].InApexVariants = append(merged[index].InApexVariants, variantName)
-<<<<<<< HEAD
-=======
 			merged[index].InApexModules = append(merged[index].InApexModules, apexInfo.InApexModules...)
->>>>>>> f7a62e6c
 			merged[index].ApexContents = append(merged[index].ApexContents, apexInfo.ApexContents...)
 			merged[index].Updatable = merged[index].Updatable || apexInfo.Updatable
 		} else {
 			seen[mergedName] = len(merged)
 			apexInfo.ApexVariationName = mergedName
 			apexInfo.InApexVariants = CopyOf(apexInfo.InApexVariants)
-<<<<<<< HEAD
-=======
 			apexInfo.InApexModules = CopyOf(apexInfo.InApexModules)
->>>>>>> f7a62e6c
 			apexInfo.ApexContents = append([]*ApexContents(nil), apexInfo.ApexContents...)
 			merged = append(merged, apexInfo)
 		}
