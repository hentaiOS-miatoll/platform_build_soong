// Copyright 2019 The Android Open Source Project
//
// Licensed under the Apache License, Version 2.0 (the "License");
// you may not use this file except in compliance with the License.
// You may obtain a copy of the License at
//
//     http://www.apache.org/licenses/LICENSE-2.0
//
// Unless required by applicable law or agreed to in writing, software
// distributed under the License is distributed on an "AS IS" BASIS,
// WITHOUT WARRANTIES OR CONDITIONS OF ANY KIND, either express or implied.
// See the License for the specific language governing permissions and
// limitations under the License.

package rust

import (
	"fmt"
	"strings"

	"github.com/google/blueprint"
	"github.com/google/blueprint/proptools"

	"android/soong/android"
	"android/soong/bloaty"
	"android/soong/cc"
	cc_config "android/soong/cc/config"
	"android/soong/rust/config"
)

var pctx = android.NewPackageContext("android/soong/rust")

func init() {
	// Only allow rust modules to be defined for certain projects

	android.AddNeverAllowRules(
		android.NeverAllow().
			NotIn(config.RustAllowedPaths...).
			ModuleType(config.RustModuleTypes...))

	android.RegisterModuleType("rust_defaults", defaultsFactory)
	android.PreDepsMutators(func(ctx android.RegisterMutatorsContext) {
		ctx.BottomUp("rust_libraries", LibraryMutator).Parallel()
		ctx.BottomUp("rust_stdlinkage", LibstdMutator).Parallel()
		ctx.BottomUp("rust_begin", BeginMutator).Parallel()

	})
	android.PostDepsMutators(func(ctx android.RegisterMutatorsContext) {
		ctx.BottomUp("rust_sanitizers", rustSanitizerRuntimeMutator).Parallel()
	})
	pctx.Import("android/soong/rust/config")
	pctx.ImportAs("cc_config", "android/soong/cc/config")
}

type Flags struct {
	GlobalRustFlags []string // Flags that apply globally to rust
	GlobalLinkFlags []string // Flags that apply globally to linker
	RustFlags       []string // Flags that apply to rust
	LinkFlags       []string // Flags that apply to linker
	ClippyFlags     []string // Flags that apply to clippy-driver, during the linting
	RustdocFlags    []string // Flags that apply to rustdoc
	Toolchain       config.Toolchain
	Coverage        bool
	Clippy          bool
}

type BaseProperties struct {
	AndroidMkRlibs         []string
	AndroidMkDylibs        []string
	AndroidMkProcMacroLibs []string
	AndroidMkSharedLibs    []string
	AndroidMkStaticLibs    []string

	ImageVariationPrefix string `blueprint:"mutated"`
	VndkVersion          string `blueprint:"mutated"`
	SubName              string `blueprint:"mutated"`

	// SubName is used by CC for tracking image variants / SDK versions. RustSubName is used for Rust-specific
	// subnaming which shouldn't be visible to CC modules (such as the rlib stdlinkage subname). This should be
	// appended before SubName.
	RustSubName string `blueprint:"mutated"`

	// Set by imageMutator
	CoreVariantNeeded          bool     `blueprint:"mutated"`
	VendorRamdiskVariantNeeded bool     `blueprint:"mutated"`
	ExtraVariants              []string `blueprint:"mutated"`

	// Make this module available when building for vendor ramdisk.
	// On device without a dedicated recovery partition, the module is only
	// available after switching root into
	// /first_stage_ramdisk. To expose the module before switching root, install
	// the recovery variant instead (TODO(b/165791368) recovery not yet supported)
	Vendor_ramdisk_available *bool

	// Minimum sdk version that the artifact should support when it runs as part of mainline modules(APEX).
	Min_sdk_version *string

	PreventInstall bool
	HideFromMake   bool
	Installable    *bool
}

type Module struct {
	android.ModuleBase
	android.DefaultableModuleBase
	android.ApexModuleBase

	VendorProperties cc.VendorProperties

	Properties BaseProperties

	hod      android.HostOrDeviceSupported
	multilib android.Multilib

	makeLinkType string

	compiler         compiler
	coverage         *coverage
	clippy           *clippy
	sanitize         *sanitize
	cachedToolchain  config.Toolchain
	sourceProvider   SourceProvider
	subAndroidMkOnce map[SubAndroidMkProvider]bool

	// Unstripped output. This is usually used when this module is linked to another module
	// as a library. The stripped output which is used for installation can be found via
	// compiler.strippedOutputFile if it exists.
	unstrippedOutputFile android.OptionalPath
	docTimestampFile     android.OptionalPath

	hideApexVariantFromMake bool
}

func (mod *Module) Header() bool {
	//TODO: If Rust libraries provide header variants, this needs to be updated.
	return false
}

func (mod *Module) SetPreventInstall() {
	mod.Properties.PreventInstall = true
}

func (mod *Module) SetHideFromMake() {
	mod.Properties.HideFromMake = true
}

func (c *Module) HiddenFromMake() bool {
	return c.Properties.HideFromMake
}

func (mod *Module) SanitizePropDefined() bool {
	// Because compiler is not set for some Rust modules where sanitize might be set, check that compiler is also not
	// nil since we need compiler to actually sanitize.
	return mod.sanitize != nil && mod.compiler != nil
}

func (mod *Module) IsDependencyRoot() bool {
	if mod.compiler != nil {
		return mod.compiler.isDependencyRoot()
	}
	panic("IsDependencyRoot called on a non-compiler Rust module")
}

func (mod *Module) IsPrebuilt() bool {
	if _, ok := mod.compiler.(*prebuiltLibraryDecorator); ok {
		return true
	}
	return false
}

func (mod *Module) OutputFiles(tag string) (android.Paths, error) {
	switch tag {
	case "":
		if mod.sourceProvider != nil && (mod.compiler == nil || mod.compiler.Disabled()) {
			return mod.sourceProvider.Srcs(), nil
		} else {
			if mod.OutputFile().Valid() {
				return android.Paths{mod.OutputFile().Path()}, nil
			}
			return android.Paths{}, nil
		}
	default:
		return nil, fmt.Errorf("unsupported module reference tag %q", tag)
	}
}

func (mod *Module) SelectedStl() string {
	return ""
}

func (mod *Module) NonCcVariants() bool {
	if mod.compiler != nil {
		if _, ok := mod.compiler.(libraryInterface); ok {
			return false
		}
	}
	panic(fmt.Errorf("NonCcVariants called on non-library module: %q", mod.BaseModuleName()))
}

func (mod *Module) Static() bool {
	if mod.compiler != nil {
		if library, ok := mod.compiler.(libraryInterface); ok {
			return library.static()
		}
	}
	return false
}

func (mod *Module) Shared() bool {
	if mod.compiler != nil {
		if library, ok := mod.compiler.(libraryInterface); ok {
			return library.shared()
		}
	}
	return false
}

func (mod *Module) Dylib() bool {
	if mod.compiler != nil {
		if library, ok := mod.compiler.(libraryInterface); ok {
			return library.dylib()
		}
	}
	return false
}

func (mod *Module) Rlib() bool {
	if mod.compiler != nil {
		if library, ok := mod.compiler.(libraryInterface); ok {
			return library.rlib()
		}
	}
	return false
}

func (mod *Module) Binary() bool {
	if mod.compiler != nil {
		if _, ok := mod.compiler.(*binaryDecorator); ok {
			return true
		}
	}
	return false
}

func (mod *Module) Object() bool {
	// Rust has no modules which produce only object files.
	return false
}

func (mod *Module) Toc() android.OptionalPath {
	if mod.compiler != nil {
		if _, ok := mod.compiler.(libraryInterface); ok {
			return android.OptionalPath{}
		}
	}
	panic(fmt.Errorf("Toc() called on non-library module: %q", mod.BaseModuleName()))
}

func (mod *Module) UseSdk() bool {
	return false
}

func (mod *Module) RelativeInstallPath() string {
	if mod.compiler != nil {
		return mod.compiler.relativeInstallPath()
	}
	return ""
}

func (mod *Module) UseVndk() bool {
	return mod.Properties.VndkVersion != ""
}

func (mod *Module) MustUseVendorVariant() bool {
	return true
}

func (mod *Module) SubName() string {
	return mod.Properties.SubName
}

func (mod *Module) IsVndk() bool {
	// TODO(b/165791368)
	return false
}

func (mod *Module) IsVndkExt() bool {
	return false
}

func (mod *Module) IsVndkSp() bool {
	return false
}

func (c *Module) IsVndkPrivate() bool {
	return false
}

func (c *Module) IsLlndk() bool {
	return false
}

func (c *Module) IsLlndkPublic() bool {
	return false
}

func (mod *Module) KernelHeadersDecorator() bool {
	return false
}

func (m *Module) NeedsLlndkVariants() bool {
	return false
}

func (m *Module) NeedsVendorPublicLibraryVariants() bool {
	return false
}

func (mod *Module) HasLlndkStubs() bool {
	return false
}

func (mod *Module) StubsVersion() string {
	panic(fmt.Errorf("StubsVersion called on non-versioned module: %q", mod.BaseModuleName()))
}

func (mod *Module) SdkVersion() string {
	return ""
}

func (mod *Module) AlwaysSdk() bool {
	return false
}

func (mod *Module) IsSdkVariant() bool {
	return false
}

func (mod *Module) SplitPerApiLevel() bool {
	return false
}

type Deps struct {
	Dylibs          []string
	Rlibs           []string
	Rustlibs        []string
	Stdlibs         []string
	ProcMacros      []string
	SharedLibs      []string
	StaticLibs      []string
	WholeStaticLibs []string
	HeaderLibs      []string

	CrtBegin, CrtEnd string
}

type PathDeps struct {
	DyLibs        RustLibraries
	RLibs         RustLibraries
	SharedLibs    android.Paths
	SharedLibDeps android.Paths
	StaticLibs    android.Paths
	ProcMacros    RustLibraries

	// depFlags and depLinkFlags are rustc and linker (clang) flags.
	depFlags     []string
	depLinkFlags []string

	// linkDirs are link paths passed via -L to rustc. linkObjects are objects passed directly to the linker.
	// Both of these are exported and propagate to dependencies.
	linkDirs    []string
	linkObjects []string

	// Used by bindgen modules which call clang
	depClangFlags         []string
	depIncludePaths       android.Paths
	depGeneratedHeaders   android.Paths
	depSystemIncludePaths android.Paths

	CrtBegin android.OptionalPath
	CrtEnd   android.OptionalPath

	// Paths to generated source files
	SrcDeps          android.Paths
	srcProviderFiles android.Paths
}

type RustLibraries []RustLibrary

type RustLibrary struct {
	Path      android.Path
	CrateName string
}

type compiler interface {
	initialize(ctx ModuleContext)
	compilerFlags(ctx ModuleContext, flags Flags) Flags
	compilerProps() []interface{}
	compile(ctx ModuleContext, flags Flags, deps PathDeps) android.Path
	compilerDeps(ctx DepsContext, deps Deps) Deps
	crateName() string
	rustdoc(ctx ModuleContext, flags Flags, deps PathDeps) android.OptionalPath

	// Output directory in which source-generated code from dependencies is
	// copied. This is equivalent to Cargo's OUT_DIR variable.
	CargoOutDir() android.OptionalPath

	inData() bool
	install(ctx ModuleContext)
	relativeInstallPath() string
	everInstallable() bool

	nativeCoverage() bool

	Disabled() bool
	SetDisabled()

	stdLinkage(ctx *depsContext) RustLinkage
	isDependencyRoot() bool

	strippedOutputFilePath() android.OptionalPath
}

type exportedFlagsProducer interface {
	exportLinkDirs(...string)
	exportLinkObjects(...string)
}

type flagExporter struct {
	linkDirs    []string
	linkObjects []string
}

func (flagExporter *flagExporter) exportLinkDirs(dirs ...string) {
	flagExporter.linkDirs = android.FirstUniqueStrings(append(flagExporter.linkDirs, dirs...))
}

func (flagExporter *flagExporter) exportLinkObjects(flags ...string) {
	flagExporter.linkObjects = android.FirstUniqueStrings(append(flagExporter.linkObjects, flags...))
}

func (flagExporter *flagExporter) setProvider(ctx ModuleContext) {
	ctx.SetProvider(FlagExporterInfoProvider, FlagExporterInfo{
		LinkDirs:    flagExporter.linkDirs,
		LinkObjects: flagExporter.linkObjects,
	})
}

var _ exportedFlagsProducer = (*flagExporter)(nil)

func NewFlagExporter() *flagExporter {
	return &flagExporter{}
}

type FlagExporterInfo struct {
	Flags       []string
	LinkDirs    []string // TODO: this should be android.Paths
	LinkObjects []string // TODO: this should be android.Paths
}

var FlagExporterInfoProvider = blueprint.NewProvider(FlagExporterInfo{})

func (mod *Module) isCoverageVariant() bool {
	return mod.coverage.Properties.IsCoverageVariant
}

var _ cc.Coverage = (*Module)(nil)

func (mod *Module) IsNativeCoverageNeeded(ctx android.BaseModuleContext) bool {
	return mod.coverage != nil && mod.coverage.Properties.NeedCoverageVariant
}

func (mod *Module) VndkVersion() string {
	return mod.Properties.VndkVersion
}

func (mod *Module) PreventInstall() bool {
	return mod.Properties.PreventInstall
}

func (mod *Module) HideFromMake() {
	mod.Properties.HideFromMake = true
}

func (mod *Module) MarkAsCoverageVariant(coverage bool) {
	mod.coverage.Properties.IsCoverageVariant = coverage
}

func (mod *Module) EnableCoverageIfNeeded() {
	mod.coverage.Properties.CoverageEnabled = mod.coverage.Properties.NeedCoverageBuild
}

func defaultsFactory() android.Module {
	return DefaultsFactory()
}

type Defaults struct {
	android.ModuleBase
	android.DefaultsModuleBase
}

func DefaultsFactory(props ...interface{}) android.Module {
	module := &Defaults{}

	module.AddProperties(props...)
	module.AddProperties(
		&BaseProperties{},
		&cc.VendorProperties{},
		&BenchmarkProperties{},
		&BindgenProperties{},
		&BaseCompilerProperties{},
		&BinaryCompilerProperties{},
		&LibraryCompilerProperties{},
		&ProcMacroCompilerProperties{},
		&PrebuiltProperties{},
		&SourceProviderProperties{},
		&TestProperties{},
		&cc.CoverageProperties{},
		&cc.RustBindgenClangProperties{},
		&ClippyProperties{},
		&SanitizeProperties{},
	)

	android.InitDefaultsModule(module)
	return module
}

func (mod *Module) CrateName() string {
	return mod.compiler.crateName()
}

func (mod *Module) CcLibrary() bool {
	if mod.compiler != nil {
		if _, ok := mod.compiler.(*libraryDecorator); ok {
			return true
		}
	}
	return false
}

func (mod *Module) CcLibraryInterface() bool {
	if mod.compiler != nil {
		// use build{Static,Shared}() instead of {static,shared}() here because this might be called before
		// VariantIs{Static,Shared} is set.
		if lib, ok := mod.compiler.(libraryInterface); ok && (lib.buildShared() || lib.buildStatic()) {
			return true
		}
	}
	return false
}

func (mod *Module) IncludeDirs() android.Paths {
	if mod.compiler != nil {
		if library, ok := mod.compiler.(*libraryDecorator); ok {
			return library.includeDirs
		}
	}
	panic(fmt.Errorf("IncludeDirs called on non-library module: %q", mod.BaseModuleName()))
}

func (mod *Module) SetStatic() {
	if mod.compiler != nil {
		if library, ok := mod.compiler.(libraryInterface); ok {
			library.setStatic()
			return
		}
	}
	panic(fmt.Errorf("SetStatic called on non-library module: %q", mod.BaseModuleName()))
}

func (mod *Module) SetShared() {
	if mod.compiler != nil {
		if library, ok := mod.compiler.(libraryInterface); ok {
			library.setShared()
			return
		}
	}
	panic(fmt.Errorf("SetShared called on non-library module: %q", mod.BaseModuleName()))
}

func (mod *Module) BuildStaticVariant() bool {
	if mod.compiler != nil {
		if library, ok := mod.compiler.(libraryInterface); ok {
			return library.buildStatic()
		}
	}
	panic(fmt.Errorf("BuildStaticVariant called on non-library module: %q", mod.BaseModuleName()))
}

func (mod *Module) BuildSharedVariant() bool {
	if mod.compiler != nil {
		if library, ok := mod.compiler.(libraryInterface); ok {
			return library.buildShared()
		}
	}
	panic(fmt.Errorf("BuildSharedVariant called on non-library module: %q", mod.BaseModuleName()))
}

func (mod *Module) Module() android.Module {
	return mod
}

func (mod *Module) OutputFile() android.OptionalPath {
	if mod.compiler != nil && mod.compiler.strippedOutputFilePath().Valid() {
		return mod.compiler.strippedOutputFilePath()
	}
	return mod.unstrippedOutputFile
}

func (mod *Module) CoverageFiles() android.Paths {
	if mod.compiler != nil {
		return android.Paths{}
	}
	panic(fmt.Errorf("CoverageFiles called on non-library module: %q", mod.BaseModuleName()))
}

func (mod *Module) installable(apexInfo android.ApexInfo) bool {
	// The apex variant is not installable because it is included in the APEX and won't appear
	// in the system partition as a standalone file.
	if !apexInfo.IsForPlatform() {
		return false
	}

	return mod.OutputFile().Valid() && !mod.Properties.PreventInstall
}

var _ cc.LinkableInterface = (*Module)(nil)

func (mod *Module) Init() android.Module {
	mod.AddProperties(&mod.Properties)
	mod.AddProperties(&mod.VendorProperties)

	if mod.compiler != nil {
		mod.AddProperties(mod.compiler.compilerProps()...)
	}
	if mod.coverage != nil {
		mod.AddProperties(mod.coverage.props()...)
	}
	if mod.clippy != nil {
		mod.AddProperties(mod.clippy.props()...)
	}
	if mod.sourceProvider != nil {
		mod.AddProperties(mod.sourceProvider.SourceProviderProps()...)
	}
	if mod.sanitize != nil {
		mod.AddProperties(mod.sanitize.props()...)
	}

	android.InitAndroidArchModule(mod, mod.hod, mod.multilib)
	android.InitApexModule(mod)

	android.InitDefaultableModule(mod)
	return mod
}

func newBaseModule(hod android.HostOrDeviceSupported, multilib android.Multilib) *Module {
	return &Module{
		hod:      hod,
		multilib: multilib,
	}
}
func newModule(hod android.HostOrDeviceSupported, multilib android.Multilib) *Module {
	module := newBaseModule(hod, multilib)
	module.coverage = &coverage{}
	module.clippy = &clippy{}
	module.sanitize = &sanitize{}
	return module
}

type ModuleContext interface {
	android.ModuleContext
	ModuleContextIntf
}

type BaseModuleContext interface {
	android.BaseModuleContext
	ModuleContextIntf
}

type DepsContext interface {
	android.BottomUpMutatorContext
	ModuleContextIntf
}

type ModuleContextIntf interface {
	RustModule() *Module
	toolchain() config.Toolchain
}

type depsContext struct {
	android.BottomUpMutatorContext
}

type moduleContext struct {
	android.ModuleContext
}

type baseModuleContext struct {
	android.BaseModuleContext
}

func (ctx *moduleContext) RustModule() *Module {
	return ctx.Module().(*Module)
}

func (ctx *moduleContext) toolchain() config.Toolchain {
	return ctx.RustModule().toolchain(ctx)
}

func (ctx *depsContext) RustModule() *Module {
	return ctx.Module().(*Module)
}

func (ctx *depsContext) toolchain() config.Toolchain {
	return ctx.RustModule().toolchain(ctx)
}

func (ctx *baseModuleContext) RustModule() *Module {
	return ctx.Module().(*Module)
}

func (ctx *baseModuleContext) toolchain() config.Toolchain {
	return ctx.RustModule().toolchain(ctx)
}

func (mod *Module) nativeCoverage() bool {
	return mod.compiler != nil && mod.compiler.nativeCoverage()
}

func (mod *Module) EverInstallable() bool {
	return mod.compiler != nil &&
		// Check to see whether the module is actually ever installable.
		mod.compiler.everInstallable()
}

func (mod *Module) Installable() *bool {
	return mod.Properties.Installable
}

func (mod *Module) toolchain(ctx android.BaseModuleContext) config.Toolchain {
	if mod.cachedToolchain == nil {
		mod.cachedToolchain = config.FindToolchain(ctx.Os(), ctx.Arch())
	}
	return mod.cachedToolchain
}

func (mod *Module) ccToolchain(ctx android.BaseModuleContext) cc_config.Toolchain {
	return cc_config.FindToolchain(ctx.Os(), ctx.Arch())
}

func (d *Defaults) GenerateAndroidBuildActions(ctx android.ModuleContext) {
}

func (mod *Module) GenerateAndroidBuildActions(actx android.ModuleContext) {
	ctx := &moduleContext{
		ModuleContext: actx,
	}

	apexInfo := actx.Provider(android.ApexInfoProvider).(android.ApexInfo)
	if !apexInfo.IsForPlatform() {
		mod.hideApexVariantFromMake = true
	}

	toolchain := mod.toolchain(ctx)
	mod.makeLinkType = cc.GetMakeLinkType(actx, mod)

	// Differentiate static libraries that are vendor available
	if mod.UseVndk() {
		mod.Properties.SubName += cc.VendorSuffix
	} else if mod.InVendorRamdisk() && !mod.OnlyInVendorRamdisk() {
		mod.Properties.SubName += cc.VendorRamdiskSuffix
	}

	if !toolchain.Supported() {
		// This toolchain's unsupported, there's nothing to do for this mod.
		return
	}

	deps := mod.depsToPaths(ctx)
	flags := Flags{
		Toolchain: toolchain,
	}

	if mod.compiler != nil {
		flags = mod.compiler.compilerFlags(ctx, flags)
	}
	if mod.coverage != nil {
		flags, deps = mod.coverage.flags(ctx, flags, deps)
	}
	if mod.clippy != nil {
		flags, deps = mod.clippy.flags(ctx, flags, deps)
	}
	if mod.sanitize != nil {
		flags, deps = mod.sanitize.flags(ctx, flags, deps)
	}

	// SourceProvider needs to call GenerateSource() before compiler calls
	// compile() so it can provide the source. A SourceProvider has
	// multiple variants (e.g. source, rlib, dylib). Only the "source"
	// variant is responsible for effectively generating the source. The
	// remaining variants relies on the "source" variant output.
	if mod.sourceProvider != nil {
		if mod.compiler.(libraryInterface).source() {
			mod.sourceProvider.GenerateSource(ctx, deps)
			mod.sourceProvider.setSubName(ctx.ModuleSubDir())
		} else {
			sourceMod := actx.GetDirectDepWithTag(mod.Name(), sourceDepTag)
			sourceLib := sourceMod.(*Module).compiler.(*libraryDecorator)
			mod.sourceProvider.setOutputFiles(sourceLib.sourceProvider.Srcs())
		}
	}

	if mod.compiler != nil && !mod.compiler.Disabled() {
		mod.compiler.initialize(ctx)
		unstrippedOutputFile := mod.compiler.compile(ctx, flags, deps)
		mod.unstrippedOutputFile = android.OptionalPathForPath(unstrippedOutputFile)
		bloaty.MeasureSizeForPaths(ctx, mod.compiler.strippedOutputFilePath(), mod.unstrippedOutputFile)

		mod.docTimestampFile = mod.compiler.rustdoc(ctx, flags, deps)

		apexInfo := actx.Provider(android.ApexInfoProvider).(android.ApexInfo)
		if mod.installable(apexInfo) {
			mod.compiler.install(ctx)
		}
	}
}

func (mod *Module) deps(ctx DepsContext) Deps {
	deps := Deps{}

	if mod.compiler != nil {
		deps = mod.compiler.compilerDeps(ctx, deps)
	}
	if mod.sourceProvider != nil {
		deps = mod.sourceProvider.SourceProviderDeps(ctx, deps)
	}

	if mod.coverage != nil {
		deps = mod.coverage.deps(ctx, deps)
	}

	if mod.sanitize != nil {
		deps = mod.sanitize.deps(ctx, deps)
	}

	deps.Rlibs = android.LastUniqueStrings(deps.Rlibs)
	deps.Dylibs = android.LastUniqueStrings(deps.Dylibs)
	deps.Rustlibs = android.LastUniqueStrings(deps.Rustlibs)
	deps.ProcMacros = android.LastUniqueStrings(deps.ProcMacros)
	deps.SharedLibs = android.LastUniqueStrings(deps.SharedLibs)
	deps.StaticLibs = android.LastUniqueStrings(deps.StaticLibs)
	deps.WholeStaticLibs = android.LastUniqueStrings(deps.WholeStaticLibs)
	return deps

}

type dependencyTag struct {
	blueprint.BaseDependencyTag
	name      string
	library   bool
	procMacro bool
}

// InstallDepNeeded returns true for rlibs, dylibs, and proc macros so that they or their transitive
// dependencies (especially C/C++ shared libs) are installed as dependencies of a rust binary.
func (d dependencyTag) InstallDepNeeded() bool {
	return d.library || d.procMacro
}

var _ android.InstallNeededDependencyTag = dependencyTag{}

var (
	customBindgenDepTag = dependencyTag{name: "customBindgenTag"}
	rlibDepTag          = dependencyTag{name: "rlibTag", library: true}
	dylibDepTag         = dependencyTag{name: "dylib", library: true}
	procMacroDepTag     = dependencyTag{name: "procMacro", procMacro: true}
	testPerSrcDepTag    = dependencyTag{name: "rust_unit_tests"}
	sourceDepTag        = dependencyTag{name: "source"}
)

func IsDylibDepTag(depTag blueprint.DependencyTag) bool {
	tag, ok := depTag.(dependencyTag)
	return ok && tag == dylibDepTag
}

func IsRlibDepTag(depTag blueprint.DependencyTag) bool {
	tag, ok := depTag.(dependencyTag)
	return ok && tag == rlibDepTag
}

type autoDep struct {
	variation string
	depTag    dependencyTag
}

var (
	rlibVariation  = "rlib"
	dylibVariation = "dylib"
	rlibAutoDep    = autoDep{variation: rlibVariation, depTag: rlibDepTag}
	dylibAutoDep   = autoDep{variation: dylibVariation, depTag: dylibDepTag}
)

type autoDeppable interface {
	autoDep(ctx android.BottomUpMutatorContext) autoDep
}

func (mod *Module) begin(ctx BaseModuleContext) {
	if mod.coverage != nil {
		mod.coverage.begin(ctx)
	}
	if mod.sanitize != nil {
		mod.sanitize.begin(ctx)
	}
}

func (mod *Module) depsToPaths(ctx android.ModuleContext) PathDeps {
	var depPaths PathDeps

	directRlibDeps := []*Module{}
	directDylibDeps := []*Module{}
	directProcMacroDeps := []*Module{}
	directSharedLibDeps := [](cc.LinkableInterface){}
	directStaticLibDeps := [](cc.LinkableInterface){}
	directSrcProvidersDeps := []*Module{}
	directSrcDeps := [](android.SourceFileProducer){}

	ctx.VisitDirectDeps(func(dep android.Module) {
		depName := ctx.OtherModuleName(dep)
		depTag := ctx.OtherModuleDependencyTag(dep)

		if rustDep, ok := dep.(*Module); ok && !rustDep.CcLibraryInterface() {
			//Handle Rust Modules
			makeLibName := cc.MakeLibName(ctx, mod, rustDep, depName+rustDep.Properties.RustSubName)

			switch depTag {
			case dylibDepTag:
				dylib, ok := rustDep.compiler.(libraryInterface)
				if !ok || !dylib.dylib() {
					ctx.ModuleErrorf("mod %q not an dylib library", depName)
					return
				}
				directDylibDeps = append(directDylibDeps, rustDep)
				mod.Properties.AndroidMkDylibs = append(mod.Properties.AndroidMkDylibs, makeLibName)
			case rlibDepTag:

				rlib, ok := rustDep.compiler.(libraryInterface)
				if !ok || !rlib.rlib() {
					ctx.ModuleErrorf("mod %q not an rlib library", makeLibName)
					return
				}
				directRlibDeps = append(directRlibDeps, rustDep)
				mod.Properties.AndroidMkRlibs = append(mod.Properties.AndroidMkRlibs, makeLibName)
			case procMacroDepTag:
				directProcMacroDeps = append(directProcMacroDeps, rustDep)
				mod.Properties.AndroidMkProcMacroLibs = append(mod.Properties.AndroidMkProcMacroLibs, makeLibName)
			case android.SourceDepTag:
				// Since these deps are added in path_properties.go via AddDependencies, we need to ensure the correct
				// OS/Arch variant is used.
				var helper string
				if ctx.Host() {
					helper = "missing 'host_supported'?"
				} else {
					helper = "device module defined?"
				}

				if dep.Target().Os != ctx.Os() {
					ctx.ModuleErrorf("OS mismatch on dependency %q (%s)", dep.Name(), helper)
					return
				} else if dep.Target().Arch.ArchType != ctx.Arch().ArchType {
					ctx.ModuleErrorf("Arch mismatch on dependency %q (%s)", dep.Name(), helper)
					return
				}
				directSrcProvidersDeps = append(directSrcProvidersDeps, rustDep)
			}

			//Append the dependencies exportedDirs, except for proc-macros which target a different arch/OS
			if depTag != procMacroDepTag {
				exportedInfo := ctx.OtherModuleProvider(dep, FlagExporterInfoProvider).(FlagExporterInfo)
				depPaths.linkDirs = append(depPaths.linkDirs, exportedInfo.LinkDirs...)
				depPaths.depFlags = append(depPaths.depFlags, exportedInfo.Flags...)
				depPaths.linkObjects = append(depPaths.linkObjects, exportedInfo.LinkObjects...)
			}

			if depTag == dylibDepTag || depTag == rlibDepTag || depTag == procMacroDepTag {
				linkFile := rustDep.unstrippedOutputFile
				if !linkFile.Valid() {
					ctx.ModuleErrorf("Invalid output file when adding dep %q to %q",
						depName, ctx.ModuleName())
					return
				}
				linkDir := linkPathFromFilePath(linkFile.Path())
				if lib, ok := mod.compiler.(exportedFlagsProducer); ok {
					lib.exportLinkDirs(linkDir)
				}
			}

		} else if ccDep, ok := dep.(cc.LinkableInterface); ok {
			//Handle C dependencies
			makeLibName := cc.MakeLibName(ctx, mod, ccDep, depName)
			if _, ok := ccDep.(*Module); !ok {
				if ccDep.Module().Target().Os != ctx.Os() {
					ctx.ModuleErrorf("OS mismatch between %q and %q", ctx.ModuleName(), depName)
					return
				}
				if ccDep.Module().Target().Arch.ArchType != ctx.Arch().ArchType {
					ctx.ModuleErrorf("Arch mismatch between %q and %q", ctx.ModuleName(), depName)
					return
				}
			}
			linkObject := ccDep.OutputFile()
			linkPath := linkPathFromFilePath(linkObject.Path())

			if !linkObject.Valid() {
				ctx.ModuleErrorf("Invalid output file when adding dep %q to %q", depName, ctx.ModuleName())
			}

			exportDep := false
			switch {
			case cc.IsStaticDepTag(depTag):
				if cc.IsWholeStaticLib(depTag) {
					// rustc will bundle static libraries when they're passed with "-lstatic=<lib>". This will fail
					// if the library is not prefixed by "lib".
					if libName, ok := libNameFromFilePath(linkObject.Path()); ok {
						depPaths.depFlags = append(depPaths.depFlags, "-lstatic="+libName)
					} else {
						ctx.ModuleErrorf("'%q' cannot be listed as a whole_static_library in Rust modules unless the output is prefixed by 'lib'", depName, ctx.ModuleName())
					}
				}

				// Add this to linkObjects to pass the library directly to the linker as well. This propagates
				// to dependencies to avoid having to redeclare static libraries for dependents of the dylib variant.
				depPaths.linkObjects = append(depPaths.linkObjects, linkObject.String())
				depPaths.linkDirs = append(depPaths.linkDirs, linkPath)

				exportedInfo := ctx.OtherModuleProvider(dep, cc.FlagExporterInfoProvider).(cc.FlagExporterInfo)
				depPaths.depIncludePaths = append(depPaths.depIncludePaths, exportedInfo.IncludeDirs...)
				depPaths.depSystemIncludePaths = append(depPaths.depSystemIncludePaths, exportedInfo.SystemIncludeDirs...)
				depPaths.depClangFlags = append(depPaths.depClangFlags, exportedInfo.Flags...)
				depPaths.depGeneratedHeaders = append(depPaths.depGeneratedHeaders, exportedInfo.GeneratedHeaders...)
				directStaticLibDeps = append(directStaticLibDeps, ccDep)

				// Record baseLibName for snapshots.
				mod.Properties.SnapshotStaticLibs = append(mod.Properties.SnapshotStaticLibs, cc.BaseLibName(depName))

				mod.Properties.AndroidMkStaticLibs = append(mod.Properties.AndroidMkStaticLibs, makeLibName)
			case cc.IsSharedDepTag(depTag):
				depPaths.linkDirs = append(depPaths.linkDirs, linkPath)
				depPaths.linkObjects = append(depPaths.linkObjects, linkObject.String())
				exportedInfo := ctx.OtherModuleProvider(dep, cc.FlagExporterInfoProvider).(cc.FlagExporterInfo)
				depPaths.depIncludePaths = append(depPaths.depIncludePaths, exportedInfo.IncludeDirs...)
				depPaths.depSystemIncludePaths = append(depPaths.depSystemIncludePaths, exportedInfo.SystemIncludeDirs...)
				depPaths.depClangFlags = append(depPaths.depClangFlags, exportedInfo.Flags...)
				depPaths.depGeneratedHeaders = append(depPaths.depGeneratedHeaders, exportedInfo.GeneratedHeaders...)
<<<<<<< HEAD
				directSharedLibDeps = append(directSharedLibDeps, ccDep)
=======
				directSharedLibDeps = append(directSharedLibDeps, sharedLibraryInfo)

				// Record baseLibName for snapshots.
				mod.Properties.SnapshotSharedLibs = append(mod.Properties.SnapshotSharedLibs, cc.BaseLibName(depName))

>>>>>>> 675695eb
				mod.Properties.AndroidMkSharedLibs = append(mod.Properties.AndroidMkSharedLibs, makeLibName)
				exportDep = true
			case cc.IsHeaderDepTag(depTag):
				exportedInfo := ctx.OtherModuleProvider(dep, cc.FlagExporterInfoProvider).(cc.FlagExporterInfo)
				depPaths.depIncludePaths = append(depPaths.depIncludePaths, exportedInfo.IncludeDirs...)
				depPaths.depSystemIncludePaths = append(depPaths.depSystemIncludePaths, exportedInfo.SystemIncludeDirs...)
				depPaths.depGeneratedHeaders = append(depPaths.depGeneratedHeaders, exportedInfo.GeneratedHeaders...)
			case depTag == cc.CrtBeginDepTag:
				depPaths.CrtBegin = linkObject
			case depTag == cc.CrtEndDepTag:
				depPaths.CrtEnd = linkObject
			}

			// Make sure these dependencies are propagated
			if lib, ok := mod.compiler.(exportedFlagsProducer); ok && exportDep {
				lib.exportLinkDirs(linkPath)
				lib.exportLinkObjects(linkObject.String())
			}
		}

		if srcDep, ok := dep.(android.SourceFileProducer); ok {
			switch depTag {
			case android.SourceDepTag:
				// These are usually genrules which don't have per-target variants.
				directSrcDeps = append(directSrcDeps, srcDep)
			}
		}
	})

	var rlibDepFiles RustLibraries
	for _, dep := range directRlibDeps {
		rlibDepFiles = append(rlibDepFiles, RustLibrary{Path: dep.unstrippedOutputFile.Path(), CrateName: dep.CrateName()})
	}
	var dylibDepFiles RustLibraries
	for _, dep := range directDylibDeps {
		dylibDepFiles = append(dylibDepFiles, RustLibrary{Path: dep.unstrippedOutputFile.Path(), CrateName: dep.CrateName()})
	}
	var procMacroDepFiles RustLibraries
	for _, dep := range directProcMacroDeps {
		procMacroDepFiles = append(procMacroDepFiles, RustLibrary{Path: dep.unstrippedOutputFile.Path(), CrateName: dep.CrateName()})
	}

	var staticLibDepFiles android.Paths
	for _, dep := range directStaticLibDeps {
		staticLibDepFiles = append(staticLibDepFiles, dep.OutputFile().Path())
	}

	var sharedLibFiles android.Paths
	var sharedLibDepFiles android.Paths
	for _, dep := range directSharedLibDeps {
		sharedLibFiles = append(sharedLibFiles, dep.OutputFile().Path())
		if dep.Toc().Valid() {
			sharedLibDepFiles = append(sharedLibDepFiles, dep.Toc().Path())
		} else {
			sharedLibDepFiles = append(sharedLibDepFiles, dep.OutputFile().Path())
		}
	}

	var srcProviderDepFiles android.Paths
	for _, dep := range directSrcProvidersDeps {
		srcs, _ := dep.OutputFiles("")
		srcProviderDepFiles = append(srcProviderDepFiles, srcs...)
	}
	for _, dep := range directSrcDeps {
		srcs := dep.Srcs()
		srcProviderDepFiles = append(srcProviderDepFiles, srcs...)
	}

	depPaths.RLibs = append(depPaths.RLibs, rlibDepFiles...)
	depPaths.DyLibs = append(depPaths.DyLibs, dylibDepFiles...)
	depPaths.SharedLibs = append(depPaths.SharedLibs, sharedLibDepFiles...)
	depPaths.SharedLibDeps = append(depPaths.SharedLibDeps, sharedLibDepFiles...)
	depPaths.StaticLibs = append(depPaths.StaticLibs, staticLibDepFiles...)
	depPaths.ProcMacros = append(depPaths.ProcMacros, procMacroDepFiles...)
	depPaths.SrcDeps = append(depPaths.SrcDeps, srcProviderDepFiles...)

	// Dedup exported flags from dependencies
	depPaths.linkDirs = android.FirstUniqueStrings(depPaths.linkDirs)
	depPaths.linkObjects = android.FirstUniqueStrings(depPaths.linkObjects)
	depPaths.depFlags = android.FirstUniqueStrings(depPaths.depFlags)
	depPaths.depClangFlags = android.FirstUniqueStrings(depPaths.depClangFlags)
	depPaths.depIncludePaths = android.FirstUniquePaths(depPaths.depIncludePaths)
	depPaths.depSystemIncludePaths = android.FirstUniquePaths(depPaths.depSystemIncludePaths)

	return depPaths
}

func (mod *Module) InstallInData() bool {
	if mod.compiler == nil {
		return false
	}
	return mod.compiler.inData()
}

func linkPathFromFilePath(filepath android.Path) string {
	return strings.Split(filepath.String(), filepath.Base())[0]
}

func (mod *Module) DepsMutator(actx android.BottomUpMutatorContext) {
	ctx := &depsContext{
		BottomUpMutatorContext: actx,
	}

	deps := mod.deps(ctx)
	var commonDepVariations []blueprint.Variation

	stdLinkage := "dylib-std"
	if mod.compiler.stdLinkage(ctx) == RlibLinkage {
		stdLinkage = "rlib-std"
	}

	rlibDepVariations := commonDepVariations
	if lib, ok := mod.compiler.(libraryInterface); !ok || !lib.sysroot() {
		rlibDepVariations = append(rlibDepVariations,
			blueprint.Variation{Mutator: "rust_stdlinkage", Variation: stdLinkage})
	}

	actx.AddVariationDependencies(
		append(rlibDepVariations, []blueprint.Variation{
			{Mutator: "rust_libraries", Variation: rlibVariation}}...),
		rlibDepTag, deps.Rlibs...)
	actx.AddVariationDependencies(
		append(commonDepVariations, []blueprint.Variation{
			{Mutator: "rust_libraries", Variation: dylibVariation}}...),
		dylibDepTag, deps.Dylibs...)

	if deps.Rustlibs != nil && !mod.compiler.Disabled() {
		autoDep := mod.compiler.(autoDeppable).autoDep(ctx)
		if autoDep.depTag == rlibDepTag {
			actx.AddVariationDependencies(
				append(rlibDepVariations, blueprint.Variation{Mutator: "rust_libraries", Variation: autoDep.variation}),
				autoDep.depTag, deps.Rustlibs...)
		} else {
			actx.AddVariationDependencies(
				append(commonDepVariations, blueprint.Variation{Mutator: "rust_libraries", Variation: autoDep.variation}),
				autoDep.depTag, deps.Rustlibs...)
		}
	}
	if deps.Stdlibs != nil {
		if mod.compiler.stdLinkage(ctx) == RlibLinkage {
			actx.AddVariationDependencies(
				append(commonDepVariations, blueprint.Variation{Mutator: "rust_libraries", Variation: "rlib"}),
				rlibDepTag, deps.Stdlibs...)
		} else {
			actx.AddVariationDependencies(
				append(commonDepVariations, blueprint.Variation{Mutator: "rust_libraries", Variation: "dylib"}),
				dylibDepTag, deps.Stdlibs...)
		}
	}
	actx.AddVariationDependencies(append(commonDepVariations,
		blueprint.Variation{Mutator: "link", Variation: "shared"}),
		cc.SharedDepTag(), deps.SharedLibs...)
	actx.AddVariationDependencies(append(commonDepVariations,
		blueprint.Variation{Mutator: "link", Variation: "static"}),
		cc.StaticDepTag(false), deps.StaticLibs...)
	actx.AddVariationDependencies(append(commonDepVariations,
		blueprint.Variation{Mutator: "link", Variation: "static"}),
		cc.StaticDepTag(true), deps.WholeStaticLibs...)

	actx.AddVariationDependencies(nil, cc.HeaderDepTag(), deps.HeaderLibs...)

	crtVariations := cc.GetCrtVariations(ctx, mod)
	if deps.CrtBegin != "" {
		actx.AddVariationDependencies(crtVariations, cc.CrtBeginDepTag, deps.CrtBegin)
	}
	if deps.CrtEnd != "" {
		actx.AddVariationDependencies(crtVariations, cc.CrtEndDepTag, deps.CrtEnd)
	}

	if mod.sourceProvider != nil {
		if bindgen, ok := mod.sourceProvider.(*bindgenDecorator); ok &&
			bindgen.Properties.Custom_bindgen != "" {
			actx.AddFarVariationDependencies(ctx.Config().BuildOSTarget.Variations(), customBindgenDepTag,
				bindgen.Properties.Custom_bindgen)
		}
	}
	// proc_macros are compiler plugins, and so we need the host arch variant as a dependendcy.
	actx.AddFarVariationDependencies(ctx.Config().BuildOSTarget.Variations(), procMacroDepTag, deps.ProcMacros...)
}

func BeginMutator(ctx android.BottomUpMutatorContext) {
	if mod, ok := ctx.Module().(*Module); ok && mod.Enabled() {
		mod.beginMutator(ctx)
	}
}

func (mod *Module) beginMutator(actx android.BottomUpMutatorContext) {
	ctx := &baseModuleContext{
		BaseModuleContext: actx,
	}

	mod.begin(ctx)
}

func (mod *Module) Name() string {
	name := mod.ModuleBase.Name()
	if p, ok := mod.compiler.(interface {
		Name(string) string
	}); ok {
		name = p.Name(name)
	}
	return name
}

func (mod *Module) disableClippy() {
	if mod.clippy != nil {
		mod.clippy.Properties.Clippy_lints = proptools.StringPtr("none")
	}
}

var _ android.HostToolProvider = (*Module)(nil)

func (mod *Module) HostToolPath() android.OptionalPath {
	if !mod.Host() {
		return android.OptionalPath{}
	}
	if binary, ok := mod.compiler.(*binaryDecorator); ok {
		return android.OptionalPathForPath(binary.baseCompiler.path)
	}
	return android.OptionalPath{}
}

var _ android.ApexModule = (*Module)(nil)

func (mod *Module) MinSdkVersion() string {
	return String(mod.Properties.Min_sdk_version)
}

// Implements android.ApexModule
func (mod *Module) ShouldSupportSdkVersion(ctx android.BaseModuleContext, sdkVersion android.ApiLevel) error {
	minSdkVersion := mod.MinSdkVersion()
	if minSdkVersion == "apex_inherit" {
		return nil
	}
	if minSdkVersion == "" {
		return fmt.Errorf("min_sdk_version is not specificed")
	}

	// Not using nativeApiLevelFromUser because the context here is not
	// necessarily a native context.
	ver, err := android.ApiLevelFromUser(ctx, minSdkVersion)
	if err != nil {
		return err
	}

	if ver.GreaterThan(sdkVersion) {
		return fmt.Errorf("newer SDK(%v)", ver)
	}
	return nil
}

// Implements android.ApexModule
func (mod *Module) DepIsInSameApex(ctx android.BaseModuleContext, dep android.Module) bool {
	depTag := ctx.OtherModuleDependencyTag(dep)

	if ccm, ok := dep.(*cc.Module); ok {
		if ccm.HasStubsVariants() {
			if cc.IsSharedDepTag(depTag) {
				// dynamic dep to a stubs lib crosses APEX boundary
				return false
			}
			if cc.IsRuntimeDepTag(depTag) {
				// runtime dep to a stubs lib also crosses APEX boundary
				return false
			}

			if cc.IsHeaderDepTag(depTag) {
				return false
			}
		}
		if mod.Static() && cc.IsSharedDepTag(depTag) {
			// shared_lib dependency from a static lib is considered as crossing
			// the APEX boundary because the dependency doesn't actually is
			// linked; the dependency is used only during the compilation phase.
			return false
		}
	}

	if depTag == procMacroDepTag {
		return false
	}

	return true
}

// Overrides ApexModule.IsInstallabeToApex()
func (mod *Module) IsInstallableToApex() bool {
	if mod.compiler != nil {
		if lib, ok := mod.compiler.(*libraryDecorator); ok && (lib.shared() || lib.dylib()) {
			return true
		}
		if _, ok := mod.compiler.(*binaryDecorator); ok {
			return true
		}
	}
	return false
}

// If a library file has a "lib" prefix, extract the library name without the prefix.
func libNameFromFilePath(filepath android.Path) (string, bool) {
	libName := strings.TrimSuffix(filepath.Base(), filepath.Ext())
	if strings.HasPrefix(libName, "lib") {
		libName = libName[3:]
		return libName, true
	}
	return "", false
}

var Bool = proptools.Bool
var BoolDefault = proptools.BoolDefault
var String = proptools.String
var StringPtr = proptools.StringPtr

var _ android.OutputFileProducer = (*Module)(nil)<|MERGE_RESOLUTION|>--- conflicted
+++ resolved
@@ -25,6 +25,7 @@
 	"android/soong/bloaty"
 	"android/soong/cc"
 	cc_config "android/soong/cc/config"
+	"android/soong/fuzz"
 	"android/soong/rust/config"
 )
 
@@ -35,7 +36,7 @@
 
 	android.AddNeverAllowRules(
 		android.NeverAllow().
-			NotIn(config.RustAllowedPaths...).
+			NotIn(append(config.RustAllowedPaths, config.DownstreamRustAllowedPaths...)...).
 			ModuleType(config.RustModuleTypes...))
 
 	android.RegisterModuleType("rust_defaults", defaultsFactory)
@@ -83,27 +84,60 @@
 	// Set by imageMutator
 	CoreVariantNeeded          bool     `blueprint:"mutated"`
 	VendorRamdiskVariantNeeded bool     `blueprint:"mutated"`
+	RamdiskVariantNeeded       bool     `blueprint:"mutated"`
+	RecoveryVariantNeeded      bool     `blueprint:"mutated"`
 	ExtraVariants              []string `blueprint:"mutated"`
+
+	// Allows this module to use non-APEX version of libraries. Useful
+	// for building binaries that are started before APEXes are activated.
+	Bootstrap *bool
+
+	// Used by vendor snapshot to record dependencies from snapshot modules.
+	SnapshotSharedLibs []string `blueprint:"mutated"`
+	SnapshotStaticLibs []string `blueprint:"mutated"`
+
+	// Make this module available when building for ramdisk.
+	// On device without a dedicated recovery partition, the module is only
+	// available after switching root into
+	// /first_stage_ramdisk. To expose the module before switching root, install
+	// the recovery variant instead.
+	Ramdisk_available *bool
 
 	// Make this module available when building for vendor ramdisk.
 	// On device without a dedicated recovery partition, the module is only
 	// available after switching root into
 	// /first_stage_ramdisk. To expose the module before switching root, install
-	// the recovery variant instead (TODO(b/165791368) recovery not yet supported)
+	// the recovery variant instead
 	Vendor_ramdisk_available *bool
+
+	// Normally Soong uses the directory structure to decide which modules
+	// should be included (framework) or excluded (non-framework) from the
+	// different snapshots (vendor, recovery, etc.), but this property
+	// allows a partner to exclude a module normally thought of as a
+	// framework module from the vendor snapshot.
+	Exclude_from_vendor_snapshot *bool
+
+	// Normally Soong uses the directory structure to decide which modules
+	// should be included (framework) or excluded (non-framework) from the
+	// different snapshots (vendor, recovery, etc.), but this property
+	// allows a partner to exclude a module normally thought of as a
+	// framework module from the recovery snapshot.
+	Exclude_from_recovery_snapshot *bool
+
+	// Make this module available when building for recovery
+	Recovery_available *bool
 
 	// Minimum sdk version that the artifact should support when it runs as part of mainline modules(APEX).
 	Min_sdk_version *string
 
-	PreventInstall bool
-	HideFromMake   bool
-	Installable    *bool
+	HideFromMake   bool `blueprint:"mutated"`
+	PreventInstall bool `blueprint:"mutated"`
+
+	Installable *bool
 }
 
 type Module struct {
-	android.ModuleBase
-	android.DefaultableModuleBase
-	android.ApexModuleBase
+	fuzz.FuzzModule
 
 	VendorProperties cc.VendorProperties
 
@@ -114,6 +148,7 @@
 
 	makeLinkType string
 
+	afdo             *afdo
 	compiler         compiler
 	coverage         *coverage
 	clippy           *clippy
@@ -122,13 +157,15 @@
 	sourceProvider   SourceProvider
 	subAndroidMkOnce map[SubAndroidMkProvider]bool
 
-	// Unstripped output. This is usually used when this module is linked to another module
-	// as a library. The stripped output which is used for installation can be found via
-	// compiler.strippedOutputFile if it exists.
-	unstrippedOutputFile android.OptionalPath
-	docTimestampFile     android.OptionalPath
+	// Output file to be installed, may be stripped or unstripped.
+	outputFile android.OptionalPath
+
+	docTimestampFile android.OptionalPath
 
 	hideApexVariantFromMake bool
+
+	// For apex variants, this is set as apex.min_sdk_version
+	apexSdkVersion android.ApiLevel
 }
 
 func (mod *Module) Header() bool {
@@ -144,21 +181,14 @@
 	mod.Properties.HideFromMake = true
 }
 
-func (c *Module) HiddenFromMake() bool {
-	return c.Properties.HideFromMake
+func (mod *Module) HiddenFromMake() bool {
+	return mod.Properties.HideFromMake
 }
 
 func (mod *Module) SanitizePropDefined() bool {
 	// Because compiler is not set for some Rust modules where sanitize might be set, check that compiler is also not
 	// nil since we need compiler to actually sanitize.
 	return mod.sanitize != nil && mod.compiler != nil
-}
-
-func (mod *Module) IsDependencyRoot() bool {
-	if mod.compiler != nil {
-		return mod.compiler.isDependencyRoot()
-	}
-	panic("IsDependencyRoot called on a non-compiler Rust module")
 }
 
 func (mod *Module) IsPrebuilt() bool {
@@ -234,12 +264,17 @@
 }
 
 func (mod *Module) Binary() bool {
-	if mod.compiler != nil {
-		if _, ok := mod.compiler.(*binaryDecorator); ok {
-			return true
-		}
-	}
-	return false
+	if binary, ok := mod.compiler.(binaryInterface); ok {
+		return binary.binary()
+	}
+	return false
+}
+
+func (mod *Module) StaticExecutable() bool {
+	if !mod.Binary() {
+		return false
+	}
+	return mod.StaticallyLinked()
 }
 
 func (mod *Module) Object() bool {
@@ -249,8 +284,8 @@
 
 func (mod *Module) Toc() android.OptionalPath {
 	if mod.compiler != nil {
-		if _, ok := mod.compiler.(libraryInterface); ok {
-			return android.OptionalPath{}
+		if lib, ok := mod.compiler.(libraryInterface); ok {
+			return lib.toc()
 		}
 	}
 	panic(fmt.Errorf("Toc() called on non-library module: %q", mod.BaseModuleName()))
@@ -269,6 +304,10 @@
 
 func (mod *Module) UseVndk() bool {
 	return mod.Properties.VndkVersion != ""
+}
+
+func (mod *Module) Bootstrap() bool {
+	return Bool(mod.Properties.Bootstrap)
 }
 
 func (mod *Module) MustUseVendorVariant() bool {
@@ -351,7 +390,11 @@
 	WholeStaticLibs []string
 	HeaderLibs      []string
 
-	CrtBegin, CrtEnd string
+	// Used for data dependencies adjacent to tests
+	DataLibs []string
+	DataBins []string
+
+	CrtBegin, CrtEnd []string
 }
 
 type PathDeps struct {
@@ -361,6 +404,7 @@
 	SharedLibDeps android.Paths
 	StaticLibs    android.Paths
 	ProcMacros    RustLibraries
+	AfdoProfiles  android.Paths
 
 	// depFlags and depLinkFlags are rustc and linker (clang) flags.
 	depFlags     []string
@@ -377,8 +421,8 @@
 	depGeneratedHeaders   android.Paths
 	depSystemIncludePaths android.Paths
 
-	CrtBegin android.OptionalPath
-	CrtEnd   android.OptionalPath
+	CrtBegin android.Paths
+	CrtEnd   android.Paths
 
 	// Paths to generated source files
 	SrcDeps          android.Paths
@@ -395,6 +439,8 @@
 type compiler interface {
 	initialize(ctx ModuleContext)
 	compilerFlags(ctx ModuleContext, flags Flags) Flags
+	cfgFlags(ctx ModuleContext, flags Flags) Flags
+	featureFlags(ctx ModuleContext, flags Flags) Flags
 	compilerProps() []interface{}
 	compile(ctx ModuleContext, flags Flags, deps PathDeps) android.Path
 	compilerDeps(ctx DepsContext, deps Deps) Deps
@@ -405,6 +451,12 @@
 	// copied. This is equivalent to Cargo's OUT_DIR variable.
 	CargoOutDir() android.OptionalPath
 
+	// CargoPkgVersion returns the value of the Cargo_pkg_version property.
+	CargoPkgVersion() string
+
+	// CargoEnvCompat returns whether Cargo environment variables should be used.
+	CargoEnvCompat() bool
+
 	inData() bool
 	install(ctx ModuleContext)
 	relativeInstallPath() string
@@ -416,8 +468,8 @@
 	SetDisabled()
 
 	stdLinkage(ctx *depsContext) RustLinkage
-	isDependencyRoot() bool
-
+
+	unstrippedOutputFilePath() android.Path
 	strippedOutputFilePath() android.OptionalPath
 }
 
@@ -478,10 +530,6 @@
 	return mod.Properties.PreventInstall
 }
 
-func (mod *Module) HideFromMake() {
-	mod.Properties.HideFromMake = true
-}
-
 func (mod *Module) MarkAsCoverageVariant(coverage bool) {
 	mod.coverage.Properties.IsCoverageVariant = coverage
 }
@@ -505,6 +553,7 @@
 	module.AddProperties(props...)
 	module.AddProperties(
 		&BaseProperties{},
+		&cc.AfdoProperties{},
 		&cc.VendorProperties{},
 		&BenchmarkProperties{},
 		&BindgenProperties{},
@@ -531,7 +580,7 @@
 
 func (mod *Module) CcLibrary() bool {
 	if mod.compiler != nil {
-		if _, ok := mod.compiler.(*libraryDecorator); ok {
+		if _, ok := mod.compiler.(libraryInterface); ok {
 			return true
 		}
 	}
@@ -549,6 +598,13 @@
 	return false
 }
 
+func (mod *Module) UnstrippedOutputFile() android.Path {
+	if mod.compiler != nil {
+		return mod.compiler.unstrippedOutputFilePath()
+	}
+	return nil
+}
+
 func (mod *Module) IncludeDirs() android.Paths {
 	if mod.compiler != nil {
 		if library, ok := mod.compiler.(*libraryDecorator); ok {
@@ -601,10 +657,7 @@
 }
 
 func (mod *Module) OutputFile() android.OptionalPath {
-	if mod.compiler != nil && mod.compiler.strippedOutputFilePath().Valid() {
-		return mod.compiler.strippedOutputFilePath()
-	}
-	return mod.unstrippedOutputFile
+	return mod.outputFile
 }
 
 func (mod *Module) CoverageFiles() android.Paths {
@@ -615,6 +668,10 @@
 }
 
 func (mod *Module) installable(apexInfo android.ApexInfo) bool {
+	if !proptools.BoolDefault(mod.Installable(), mod.EverInstallable()) {
+		return false
+	}
+
 	// The apex variant is not installable because it is included in the APEX and won't appear
 	// in the system partition as a standalone file.
 	if !apexInfo.IsForPlatform() {
@@ -624,12 +681,19 @@
 	return mod.OutputFile().Valid() && !mod.Properties.PreventInstall
 }
 
+func (ctx moduleContext) apexVariationName() string {
+	return ctx.Provider(android.ApexInfoProvider).(android.ApexInfo).ApexVariationName
+}
+
 var _ cc.LinkableInterface = (*Module)(nil)
 
 func (mod *Module) Init() android.Module {
 	mod.AddProperties(&mod.Properties)
 	mod.AddProperties(&mod.VendorProperties)
 
+	if mod.afdo != nil {
+		mod.AddProperties(mod.afdo.props()...)
+	}
 	if mod.compiler != nil {
 		mod.AddProperties(mod.compiler.compilerProps()...)
 	}
@@ -661,6 +725,7 @@
 }
 func newModule(hod android.HostOrDeviceSupported, multilib android.Multilib) *Module {
 	module := newBaseModule(hod, multilib)
+	module.afdo = &afdo{}
 	module.coverage = &coverage{}
 	module.clippy = &clippy{}
 	module.sanitize = &sanitize{}
@@ -724,6 +789,10 @@
 }
 
 func (mod *Module) nativeCoverage() bool {
+	// Bug: http://b/137883967 - native-bridge modules do not currently work with coverage
+	if mod.Target().NativeBridge == android.NativeBridgeEnabled {
+		return false
+	}
 	return mod.compiler != nil && mod.compiler.nativeCoverage()
 }
 
@@ -766,9 +835,21 @@
 
 	// Differentiate static libraries that are vendor available
 	if mod.UseVndk() {
-		mod.Properties.SubName += cc.VendorSuffix
+		if mod.InProduct() && !mod.OnlyInProduct() {
+			mod.Properties.SubName += cc.ProductSuffix
+		} else {
+			mod.Properties.SubName += cc.VendorSuffix
+		}
+	} else if mod.InRamdisk() && !mod.OnlyInRamdisk() {
+		mod.Properties.SubName += cc.RamdiskSuffix
 	} else if mod.InVendorRamdisk() && !mod.OnlyInVendorRamdisk() {
 		mod.Properties.SubName += cc.VendorRamdiskSuffix
+	} else if mod.InRecovery() && !mod.OnlyInRecovery() {
+		mod.Properties.SubName += cc.RecoverySuffix
+	}
+
+	if mod.Target().NativeBridge == android.NativeBridgeEnabled {
+		mod.Properties.SubName += cc.NativeBridgeSuffix
 	}
 
 	if !toolchain.Supported() {
@@ -781,8 +862,14 @@
 		Toolchain: toolchain,
 	}
 
+	// Calculate rustc flags
+	if mod.afdo != nil {
+		flags, deps = mod.afdo.flags(ctx, flags, deps)
+	}
 	if mod.compiler != nil {
 		flags = mod.compiler.compilerFlags(ctx, flags)
+		flags = mod.compiler.cfgFlags(ctx, flags)
+		flags = mod.compiler.featureFlags(ctx, flags)
 	}
 	if mod.coverage != nil {
 		flags, deps = mod.coverage.flags(ctx, flags, deps)
@@ -812,16 +899,48 @@
 
 	if mod.compiler != nil && !mod.compiler.Disabled() {
 		mod.compiler.initialize(ctx)
-		unstrippedOutputFile := mod.compiler.compile(ctx, flags, deps)
-		mod.unstrippedOutputFile = android.OptionalPathForPath(unstrippedOutputFile)
-		bloaty.MeasureSizeForPaths(ctx, mod.compiler.strippedOutputFilePath(), mod.unstrippedOutputFile)
+		outputFile := mod.compiler.compile(ctx, flags, deps)
+		if ctx.Failed() {
+			return
+		}
+		mod.outputFile = android.OptionalPathForPath(outputFile)
+		bloaty.MeasureSizeForPaths(ctx, mod.compiler.strippedOutputFilePath(), android.OptionalPathForPath(mod.compiler.unstrippedOutputFilePath()))
 
 		mod.docTimestampFile = mod.compiler.rustdoc(ctx, flags, deps)
+		if mod.docTimestampFile.Valid() {
+			ctx.CheckbuildFile(mod.docTimestampFile.Path())
+		}
+
+		// glob exported headers for snapshot, if BOARD_VNDK_VERSION is current or
+		// RECOVERY_SNAPSHOT_VERSION is current.
+		if lib, ok := mod.compiler.(snapshotLibraryInterface); ok {
+			if cc.ShouldCollectHeadersForSnapshot(ctx, mod, apexInfo) {
+				lib.collectHeadersForSnapshot(ctx, deps)
+			}
+		}
 
 		apexInfo := actx.Provider(android.ApexInfoProvider).(android.ApexInfo)
-		if mod.installable(apexInfo) {
+		if !proptools.BoolDefault(mod.Installable(), mod.EverInstallable()) {
+			// If the module has been specifically configure to not be installed then
+			// hide from make as otherwise it will break when running inside make as the
+			// output path to install will not be specified. Not all uninstallable
+			// modules can be hidden from make as some are needed for resolving make
+			// side dependencies.
+			mod.HideFromMake()
+		} else if !mod.installable(apexInfo) {
+			mod.SkipInstall()
+		}
+
+		// Still call install though, the installs will be stored as PackageSpecs to allow
+		// using the outputs in a genrule.
+		if mod.OutputFile().Valid() {
 			mod.compiler.install(ctx)
-		}
+			if ctx.Failed() {
+				return
+			}
+		}
+
+		ctx.Phony("rust", ctx.RustModule().OutputFile().Path())
 	}
 }
 
@@ -859,6 +978,7 @@
 	name      string
 	library   bool
 	procMacro bool
+	dynamic   bool
 }
 
 // InstallDepNeeded returns true for rlibs, dylibs, and proc macros so that they or their transitive
@@ -869,13 +989,24 @@
 
 var _ android.InstallNeededDependencyTag = dependencyTag{}
 
+func (d dependencyTag) LicenseAnnotations() []android.LicenseAnnotation {
+	if d.library && d.dynamic {
+		return []android.LicenseAnnotation{android.LicenseAnnotationSharedDependency}
+	}
+	return nil
+}
+
+var _ android.LicenseAnnotationsDependencyTag = dependencyTag{}
+
 var (
 	customBindgenDepTag = dependencyTag{name: "customBindgenTag"}
 	rlibDepTag          = dependencyTag{name: "rlibTag", library: true}
-	dylibDepTag         = dependencyTag{name: "dylib", library: true}
+	dylibDepTag         = dependencyTag{name: "dylib", library: true, dynamic: true}
 	procMacroDepTag     = dependencyTag{name: "procMacro", procMacro: true}
 	testPerSrcDepTag    = dependencyTag{name: "rust_unit_tests"}
 	sourceDepTag        = dependencyTag{name: "source"}
+	dataLibDepTag       = dependencyTag{name: "data lib"}
+	dataBinDepTag       = dependencyTag{name: "data bin"}
 )
 
 func IsDylibDepTag(depTag blueprint.DependencyTag) bool {
@@ -913,16 +1044,37 @@
 	}
 }
 
+func (mod *Module) Prebuilt() *android.Prebuilt {
+	if p, ok := mod.compiler.(*prebuiltLibraryDecorator); ok {
+		return p.prebuilt()
+	}
+	return nil
+}
+
 func (mod *Module) depsToPaths(ctx android.ModuleContext) PathDeps {
 	var depPaths PathDeps
 
 	directRlibDeps := []*Module{}
 	directDylibDeps := []*Module{}
 	directProcMacroDeps := []*Module{}
-	directSharedLibDeps := [](cc.LinkableInterface){}
+	directSharedLibDeps := []cc.SharedLibraryInfo{}
 	directStaticLibDeps := [](cc.LinkableInterface){}
 	directSrcProvidersDeps := []*Module{}
 	directSrcDeps := [](android.SourceFileProducer){}
+
+	// For the dependency from platform to apex, use the latest stubs
+	mod.apexSdkVersion = android.FutureApiLevel
+	apexInfo := ctx.Provider(android.ApexInfoProvider).(android.ApexInfo)
+	if !apexInfo.IsForPlatform() {
+		mod.apexSdkVersion = apexInfo.MinSdkVersion
+	}
+
+	if android.InList("hwaddress", ctx.Config().SanitizeDevice()) {
+		// In hwasan build, we override apexSdkVersion to the FutureApiLevel(10000)
+		// so that even Q(29/Android10) apexes could use the dynamic unwinder by linking the newer stubs(e.g libc(R+)).
+		// (b/144430859)
+		mod.apexSdkVersion = android.FutureApiLevel
+	}
 
 	ctx.VisitDirectDeps(func(dep android.Module) {
 		depName := ctx.OtherModuleName(dep)
@@ -953,7 +1105,9 @@
 			case procMacroDepTag:
 				directProcMacroDeps = append(directProcMacroDeps, rustDep)
 				mod.Properties.AndroidMkProcMacroLibs = append(mod.Properties.AndroidMkProcMacroLibs, makeLibName)
-			case android.SourceDepTag:
+			}
+
+			if android.IsSourceDepTagWithOutputTag(depTag, "") {
 				// Since these deps are added in path_properties.go via AddDependencies, we need to ensure the correct
 				// OS/Arch variant is used.
 				var helper string
@@ -982,13 +1136,8 @@
 			}
 
 			if depTag == dylibDepTag || depTag == rlibDepTag || depTag == procMacroDepTag {
-				linkFile := rustDep.unstrippedOutputFile
-				if !linkFile.Valid() {
-					ctx.ModuleErrorf("Invalid output file when adding dep %q to %q",
-						depName, ctx.ModuleName())
-					return
-				}
-				linkDir := linkPathFromFilePath(linkFile.Path())
+				linkFile := rustDep.UnstrippedOutputFile()
+				linkDir := linkPathFromFilePath(linkFile)
 				if lib, ok := mod.compiler.(exportedFlagsProducer); ok {
 					lib.exportLinkDirs(linkDir)
 				}
@@ -1020,7 +1169,12 @@
 				if cc.IsWholeStaticLib(depTag) {
 					// rustc will bundle static libraries when they're passed with "-lstatic=<lib>". This will fail
 					// if the library is not prefixed by "lib".
-					if libName, ok := libNameFromFilePath(linkObject.Path()); ok {
+					if mod.Binary() {
+						// Binaries may sometimes need to link whole static libraries that don't start with 'lib'.
+						// Since binaries don't need to 'rebundle' these like libraries and only use these for the
+						// final linkage, pass the args directly to the linker to handle these cases.
+						depPaths.depLinkFlags = append(depPaths.depLinkFlags, []string{"-Wl,--whole-archive", linkObject.Path().String(), "-Wl,--no-whole-archive"}...)
+					} else if libName, ok := libNameFromFilePath(linkObject.Path()); ok {
 						depPaths.depFlags = append(depPaths.depFlags, "-lstatic="+libName)
 					} else {
 						ctx.ModuleErrorf("'%q' cannot be listed as a whole_static_library in Rust modules unless the output is prefixed by 'lib'", depName, ctx.ModuleName())
@@ -1044,22 +1198,27 @@
 
 				mod.Properties.AndroidMkStaticLibs = append(mod.Properties.AndroidMkStaticLibs, makeLibName)
 			case cc.IsSharedDepTag(depTag):
+				// For the shared lib dependencies, we may link to the stub variant
+				// of the dependency depending on the context (e.g. if this
+				// dependency crosses the APEX boundaries).
+				sharedLibraryInfo, exportedInfo := cc.ChooseStubOrImpl(ctx, dep)
+
+				// Re-get linkObject as ChooseStubOrImpl actually tells us which
+				// object (either from stub or non-stub) to use.
+				linkObject = android.OptionalPathForPath(sharedLibraryInfo.SharedLibrary)
+				linkPath = linkPathFromFilePath(linkObject.Path())
+
 				depPaths.linkDirs = append(depPaths.linkDirs, linkPath)
 				depPaths.linkObjects = append(depPaths.linkObjects, linkObject.String())
-				exportedInfo := ctx.OtherModuleProvider(dep, cc.FlagExporterInfoProvider).(cc.FlagExporterInfo)
 				depPaths.depIncludePaths = append(depPaths.depIncludePaths, exportedInfo.IncludeDirs...)
 				depPaths.depSystemIncludePaths = append(depPaths.depSystemIncludePaths, exportedInfo.SystemIncludeDirs...)
 				depPaths.depClangFlags = append(depPaths.depClangFlags, exportedInfo.Flags...)
 				depPaths.depGeneratedHeaders = append(depPaths.depGeneratedHeaders, exportedInfo.GeneratedHeaders...)
-<<<<<<< HEAD
-				directSharedLibDeps = append(directSharedLibDeps, ccDep)
-=======
 				directSharedLibDeps = append(directSharedLibDeps, sharedLibraryInfo)
 
 				// Record baseLibName for snapshots.
 				mod.Properties.SnapshotSharedLibs = append(mod.Properties.SnapshotSharedLibs, cc.BaseLibName(depName))
 
->>>>>>> 675695eb
 				mod.Properties.AndroidMkSharedLibs = append(mod.Properties.AndroidMkSharedLibs, makeLibName)
 				exportDep = true
 			case cc.IsHeaderDepTag(depTag):
@@ -1068,9 +1227,9 @@
 				depPaths.depSystemIncludePaths = append(depPaths.depSystemIncludePaths, exportedInfo.SystemIncludeDirs...)
 				depPaths.depGeneratedHeaders = append(depPaths.depGeneratedHeaders, exportedInfo.GeneratedHeaders...)
 			case depTag == cc.CrtBeginDepTag:
-				depPaths.CrtBegin = linkObject
+				depPaths.CrtBegin = append(depPaths.CrtBegin, linkObject.Path())
 			case depTag == cc.CrtEndDepTag:
-				depPaths.CrtEnd = linkObject
+				depPaths.CrtEnd = append(depPaths.CrtEnd, linkObject.Path())
 			}
 
 			// Make sure these dependencies are propagated
@@ -1078,11 +1237,17 @@
 				lib.exportLinkDirs(linkPath)
 				lib.exportLinkObjects(linkObject.String())
 			}
+		} else {
+			switch {
+			case depTag == cc.CrtBeginDepTag:
+				depPaths.CrtBegin = append(depPaths.CrtBegin, android.OutputFileForModule(ctx, dep, ""))
+			case depTag == cc.CrtEndDepTag:
+				depPaths.CrtEnd = append(depPaths.CrtEnd, android.OutputFileForModule(ctx, dep, ""))
+			}
 		}
 
 		if srcDep, ok := dep.(android.SourceFileProducer); ok {
-			switch depTag {
-			case android.SourceDepTag:
+			if android.IsSourceDepTagWithOutputTag(depTag, "") {
 				// These are usually genrules which don't have per-target variants.
 				directSrcDeps = append(directSrcDeps, srcDep)
 			}
@@ -1091,15 +1256,15 @@
 
 	var rlibDepFiles RustLibraries
 	for _, dep := range directRlibDeps {
-		rlibDepFiles = append(rlibDepFiles, RustLibrary{Path: dep.unstrippedOutputFile.Path(), CrateName: dep.CrateName()})
+		rlibDepFiles = append(rlibDepFiles, RustLibrary{Path: dep.UnstrippedOutputFile(), CrateName: dep.CrateName()})
 	}
 	var dylibDepFiles RustLibraries
 	for _, dep := range directDylibDeps {
-		dylibDepFiles = append(dylibDepFiles, RustLibrary{Path: dep.unstrippedOutputFile.Path(), CrateName: dep.CrateName()})
+		dylibDepFiles = append(dylibDepFiles, RustLibrary{Path: dep.UnstrippedOutputFile(), CrateName: dep.CrateName()})
 	}
 	var procMacroDepFiles RustLibraries
 	for _, dep := range directProcMacroDeps {
-		procMacroDepFiles = append(procMacroDepFiles, RustLibrary{Path: dep.unstrippedOutputFile.Path(), CrateName: dep.CrateName()})
+		procMacroDepFiles = append(procMacroDepFiles, RustLibrary{Path: dep.UnstrippedOutputFile(), CrateName: dep.CrateName()})
 	}
 
 	var staticLibDepFiles android.Paths
@@ -1110,11 +1275,11 @@
 	var sharedLibFiles android.Paths
 	var sharedLibDepFiles android.Paths
 	for _, dep := range directSharedLibDeps {
-		sharedLibFiles = append(sharedLibFiles, dep.OutputFile().Path())
-		if dep.Toc().Valid() {
-			sharedLibDepFiles = append(sharedLibDepFiles, dep.Toc().Path())
+		sharedLibFiles = append(sharedLibFiles, dep.SharedLibrary)
+		if dep.TableOfContents.Valid() {
+			sharedLibDepFiles = append(sharedLibDepFiles, dep.TableOfContents.Path())
 		} else {
-			sharedLibDepFiles = append(sharedLibDepFiles, dep.OutputFile().Path())
+			sharedLibDepFiles = append(sharedLibDepFiles, dep.SharedLibrary)
 		}
 	}
 
@@ -1154,6 +1319,18 @@
 	return mod.compiler.inData()
 }
 
+func (mod *Module) InstallInRamdisk() bool {
+	return mod.InRamdisk()
+}
+
+func (mod *Module) InstallInVendorRamdisk() bool {
+	return mod.InVendorRamdisk()
+}
+
+func (mod *Module) InstallInRecovery() bool {
+	return mod.InRecovery()
+}
+
 func linkPathFromFilePath(filepath android.Path) string {
 	return strings.Split(filepath.String(), filepath.Base())[0]
 }
@@ -1165,6 +1342,11 @@
 
 	deps := mod.deps(ctx)
 	var commonDepVariations []blueprint.Variation
+	var snapshotInfo *cc.SnapshotInfo
+
+	if ctx.Os() == android.Android {
+		deps.SharedLibs, _ = cc.RewriteLibs(mod, &snapshotInfo, actx, ctx.Config(), deps.SharedLibs)
+	}
 
 	stdLinkage := "dylib-std"
 	if mod.compiler.stdLinkage(ctx) == RlibLinkage {
@@ -1172,61 +1354,101 @@
 	}
 
 	rlibDepVariations := commonDepVariations
+
 	if lib, ok := mod.compiler.(libraryInterface); !ok || !lib.sysroot() {
 		rlibDepVariations = append(rlibDepVariations,
 			blueprint.Variation{Mutator: "rust_stdlinkage", Variation: stdLinkage})
 	}
 
-	actx.AddVariationDependencies(
-		append(rlibDepVariations, []blueprint.Variation{
-			{Mutator: "rust_libraries", Variation: rlibVariation}}...),
-		rlibDepTag, deps.Rlibs...)
+	// rlibs
+	for _, lib := range deps.Rlibs {
+		depTag := rlibDepTag
+		lib = cc.RewriteSnapshotLib(lib, cc.GetSnapshot(mod, &snapshotInfo, actx).Rlibs)
+
+		actx.AddVariationDependencies(append(rlibDepVariations, []blueprint.Variation{
+			{Mutator: "rust_libraries", Variation: rlibVariation},
+		}...), depTag, lib)
+	}
+
+	// dylibs
 	actx.AddVariationDependencies(
 		append(commonDepVariations, []blueprint.Variation{
 			{Mutator: "rust_libraries", Variation: dylibVariation}}...),
 		dylibDepTag, deps.Dylibs...)
 
+	// rustlibs
 	if deps.Rustlibs != nil && !mod.compiler.Disabled() {
 		autoDep := mod.compiler.(autoDeppable).autoDep(ctx)
 		if autoDep.depTag == rlibDepTag {
-			actx.AddVariationDependencies(
-				append(rlibDepVariations, blueprint.Variation{Mutator: "rust_libraries", Variation: autoDep.variation}),
-				autoDep.depTag, deps.Rustlibs...)
+			for _, lib := range deps.Rustlibs {
+				depTag := autoDep.depTag
+				lib = cc.RewriteSnapshotLib(lib, cc.GetSnapshot(mod, &snapshotInfo, actx).Rlibs)
+				actx.AddVariationDependencies(append(rlibDepVariations, []blueprint.Variation{
+					{Mutator: "rust_libraries", Variation: autoDep.variation},
+				}...), depTag, lib)
+			}
 		} else {
 			actx.AddVariationDependencies(
 				append(commonDepVariations, blueprint.Variation{Mutator: "rust_libraries", Variation: autoDep.variation}),
 				autoDep.depTag, deps.Rustlibs...)
 		}
 	}
+
+	// stdlibs
 	if deps.Stdlibs != nil {
 		if mod.compiler.stdLinkage(ctx) == RlibLinkage {
-			actx.AddVariationDependencies(
-				append(commonDepVariations, blueprint.Variation{Mutator: "rust_libraries", Variation: "rlib"}),
-				rlibDepTag, deps.Stdlibs...)
+			for _, lib := range deps.Stdlibs {
+				depTag := rlibDepTag
+				lib = cc.RewriteSnapshotLib(lib, cc.GetSnapshot(mod, &snapshotInfo, actx).Rlibs)
+
+				actx.AddVariationDependencies(append(commonDepVariations, []blueprint.Variation{{Mutator: "rust_libraries", Variation: "rlib"}}...),
+					depTag, lib)
+			}
 		} else {
 			actx.AddVariationDependencies(
 				append(commonDepVariations, blueprint.Variation{Mutator: "rust_libraries", Variation: "dylib"}),
 				dylibDepTag, deps.Stdlibs...)
 		}
 	}
-	actx.AddVariationDependencies(append(commonDepVariations,
-		blueprint.Variation{Mutator: "link", Variation: "shared"}),
-		cc.SharedDepTag(), deps.SharedLibs...)
-	actx.AddVariationDependencies(append(commonDepVariations,
-		blueprint.Variation{Mutator: "link", Variation: "static"}),
-		cc.StaticDepTag(false), deps.StaticLibs...)
-	actx.AddVariationDependencies(append(commonDepVariations,
-		blueprint.Variation{Mutator: "link", Variation: "static"}),
-		cc.StaticDepTag(true), deps.WholeStaticLibs...)
+
+	for _, lib := range deps.SharedLibs {
+		depTag := cc.SharedDepTag()
+		name, version := cc.StubsLibNameAndVersion(lib)
+
+		variations := []blueprint.Variation{
+			{Mutator: "link", Variation: "shared"},
+		}
+		cc.AddSharedLibDependenciesWithVersions(ctx, mod, variations, depTag, name, version, false)
+	}
+
+	for _, lib := range deps.WholeStaticLibs {
+		depTag := cc.StaticDepTag(true)
+		lib = cc.RewriteSnapshotLib(lib, cc.GetSnapshot(mod, &snapshotInfo, actx).StaticLibs)
+
+		actx.AddVariationDependencies([]blueprint.Variation{
+			{Mutator: "link", Variation: "static"},
+		}, depTag, lib)
+	}
+
+	for _, lib := range deps.StaticLibs {
+		depTag := cc.StaticDepTag(false)
+		lib = cc.RewriteSnapshotLib(lib, cc.GetSnapshot(mod, &snapshotInfo, actx).StaticLibs)
+
+		actx.AddVariationDependencies([]blueprint.Variation{
+			{Mutator: "link", Variation: "static"},
+		}, depTag, lib)
+	}
 
 	actx.AddVariationDependencies(nil, cc.HeaderDepTag(), deps.HeaderLibs...)
 
 	crtVariations := cc.GetCrtVariations(ctx, mod)
-	if deps.CrtBegin != "" {
-		actx.AddVariationDependencies(crtVariations, cc.CrtBeginDepTag, deps.CrtBegin)
-	}
-	if deps.CrtEnd != "" {
-		actx.AddVariationDependencies(crtVariations, cc.CrtEndDepTag, deps.CrtEnd)
+	for _, crt := range deps.CrtBegin {
+		actx.AddVariationDependencies(crtVariations, cc.CrtBeginDepTag,
+			cc.RewriteSnapshotLib(crt, cc.GetSnapshot(mod, &snapshotInfo, actx).Objects))
+	}
+	for _, crt := range deps.CrtEnd {
+		actx.AddVariationDependencies(crtVariations, cc.CrtEndDepTag,
+			cc.RewriteSnapshotLib(crt, cc.GetSnapshot(mod, &snapshotInfo, actx).Objects))
 	}
 
 	if mod.sourceProvider != nil {
@@ -1236,6 +1458,13 @@
 				bindgen.Properties.Custom_bindgen)
 		}
 	}
+
+	actx.AddVariationDependencies([]blueprint.Variation{
+		{Mutator: "link", Variation: "shared"},
+	}, dataLibDepTag, deps.DataLibs...)
+
+	actx.AddVariationDependencies(nil, dataBinDepTag, deps.DataBins...)
+
 	// proc_macros are compiler plugins, and so we need the host arch variant as a dependendcy.
 	actx.AddFarVariationDependencies(ctx.Config().BuildOSTarget.Variations(), procMacroDepTag, deps.ProcMacros...)
 }
@@ -1348,7 +1577,7 @@
 // Overrides ApexModule.IsInstallabeToApex()
 func (mod *Module) IsInstallableToApex() bool {
 	if mod.compiler != nil {
-		if lib, ok := mod.compiler.(*libraryDecorator); ok && (lib.shared() || lib.dylib()) {
+		if lib, ok := mod.compiler.(libraryInterface); ok && (lib.shared() || lib.dylib()) {
 			return true
 		}
 		if _, ok := mod.compiler.(*binaryDecorator); ok {
